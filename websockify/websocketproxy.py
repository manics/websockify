#!/usr/bin/env python

'''
A WebSocket to TCP socket proxy with support for "wss://" encryption.
Copyright 2011 Joel Martin
Licensed under LGPL version 3 (see docs/LICENSE.LGPL-3)

You can make a cert/key with openssl using:
openssl req -new -x509 -days 365 -nodes -out self.pem -keyout self.pem
as taken from http://docs.python.org/dev/library/ssl.html#certificates

'''

import signal, socket, optparse, time, os, sys, subprocess
try:    from socketserver import ForkingMixIn
except: from SocketServer import ForkingMixIn
try:    from http.server import HTTPServer
except: from BaseHTTPServer import HTTPServer
from select import select
import websocket
try:
    from urllib.parse import parse_qs, urlparse
except:
    from cgi import parse_qs
    from urlparse import urlparse

class ProxyRequestHandler(websocket.WebSocketRequestHandler):

    traffic_legend = """
Traffic Legend:
    }  - Client receive
    }. - Client receive partial
    {  - Target receive
 
    >  - Target send
    >. - Target send partial
    <  - Client send
    <. - Client send partial
"""

<<<<<<< HEAD
    def new_websocket_client(self):
=======
    def __init__(self, *args, **kwargs):
        # Save off proxy specific options
        self.target_host    = kwargs.pop('target_host', None)
        self.target_port    = kwargs.pop('target_port', None)
        self.wrap_cmd       = kwargs.pop('wrap_cmd', None)
        self.wrap_mode      = kwargs.pop('wrap_mode', None)
        self.unix_target    = kwargs.pop('unix_target', None)
        self.ssl_target     = kwargs.pop('ssl_target', None)
        self.target_cfg     = kwargs.pop('target_cfg', None)
        # Last 3 timestamps command was run
        self.wrap_times    = [0, 0, 0]

        if self.wrap_cmd:
            wsdir = os.path.dirname(sys.argv[0])
            rebinder_path = [os.path.join(wsdir, "..", "lib"),
                             os.path.join(wsdir, "..", "lib", "websockify"),
                             wsdir]
            self.rebinder = None

            for rdir in rebinder_path:
                rpath = os.path.join(rdir, "rebind.so")
                if os.path.exists(rpath):
                    self.rebinder = rpath
                    break

            if not self.rebinder:
                raise Exception("rebind.so not found, perhaps you need to run make")
            self.rebinder = os.path.abspath(self.rebinder)

            self.target_host = "127.0.0.1"  # Loopback
            # Find a free high port
            sock = socket.socket(socket.AF_INET, socket.SOCK_STREAM)
            sock.bind(('', 0))
            self.target_port = sock.getsockname()[1]
            sock.close()

            os.environ.update({
                "LD_PRELOAD": self.rebinder,
                "REBIND_OLD_PORT": str(kwargs['listen_port']),
                "REBIND_NEW_PORT": str(self.target_port)})

        websocket.WebSocketServer.__init__(self, *args, **kwargs)

    def run_wrap_cmd(self):
        print("Starting '%s'" % " ".join(self.wrap_cmd))
        self.wrap_times.append(time.time())
        self.wrap_times.pop(0)
        self.cmd = subprocess.Popen(
                self.wrap_cmd, env=os.environ, preexec_fn=_subprocess_setup)
        self.spawn_message = True

    def started(self):
        """
        Called after Websockets server startup (i.e. after daemonize)
        """
        # Need to call wrapped command after daemonization so we can
        # know when the wrapped command exits
        if self.wrap_cmd:
            dst_string = "'%s' (port %s)" % (" ".join(self.wrap_cmd), self.target_port)
        elif self.unix_target:
            dst_string = self.unix_target
        else:
            dst_string = "%s:%s" % (self.target_host, self.target_port)

        if self.target_cfg:
            msg = "  - proxying from %s:%s to targets in %s" % (
                self.listen_host, self.listen_port, self.target_cfg)
        else:
            msg = "  - proxying from %s:%s to %s" % (
                self.listen_host, self.listen_port, dst_string)

        if self.ssl_target:
            msg += " (using SSL)"

        print(msg + "\n")

        if self.wrap_cmd:
            self.run_wrap_cmd()

    def poll(self):
        # If we are wrapping a command, check it's status

        if self.wrap_cmd and self.cmd:
            ret = self.cmd.poll()
            if ret != None:
                self.vmsg("Wrapped command exited (or daemon). Returned %s" % ret)
                self.cmd = None

        if self.wrap_cmd and self.cmd == None:
            # Response to wrapped command being gone
            if self.wrap_mode == "ignore":
                pass
            elif self.wrap_mode == "exit":
                sys.exit(ret)
            elif self.wrap_mode == "respawn":
                now = time.time()
                avg = sum(self.wrap_times)/len(self.wrap_times)
                if (now - avg) < 10:
                    # 3 times in the last 10 seconds
                    if self.spawn_message:
                        print("Command respawning too fast")
                        self.spawn_message = False
                else:
                    self.run_wrap_cmd()

    #
    # Routines above this point are run in the master listener
    # process.
    #

    #
    # Routines below this point are connection handler routines and
    # will be run in a separate forked process for each connection.
    #

    def new_client(self):
>>>>>>> a7fa97f0
        """
        Called after a new WebSocket connection has been established.
        """
        # Checks if we receive a token, and look
        # for a valid target for it then
        if self.server.target_cfg:
            (self.server.target_host, self.server.target_port) = self.get_target(self.server.target_cfg, self.path)

        # Connect to the target
        if self.server.wrap_cmd:
            msg = "connecting to command: '%s' (port %s)" % (" ".join(self.server.wrap_cmd), self.server.target_port)
        elif self.server.unix_target:
            msg = "connecting to unix socket: %s" % self.server.unix_target
        else:
            msg = "connecting to: %s:%s" % (
                                    self.server.target_host, self.server.target_port)

        if self.server.ssl_target:
            msg += " (using SSL)"
        self.log_message(msg)

        tsock = websocket.WebSocketServer.socket(self.server.target_host,
                                                 self.server.target_port,
                connect=True, use_ssl=self.server.ssl_target, unix_socket=self.server.unix_target)

        if self.verbose and not self.daemon:
            print(self.traffic_legend)

        # Start proxying
        try:
            self.do_proxy(tsock)
        except:
            if tsock:
                tsock.shutdown(socket.SHUT_RDWR)
                tsock.close()
                if self.verbose: 
                    self.log_message("%s:%s: Closed target" %(
                            self.server.target_host, self.server.target_port))
            raise

    def get_target(self, target_cfg, path):
        """
        Parses the path, extracts a token, and looks for a valid
        target for that token in the configuration file(s). Sets
        target_host and target_port if successful
        """
        # The files in targets contain the lines
        # in the form of token: host:port

        # Extract the token parameter from url
        args = parse_qs(urlparse(path)[4]) # 4 is the query from url

        if not args.has_key('token') or not len(args['token']):
            raise self.EClose("Token not present")

        token = args['token'][0].rstrip('\n')

        # target_cfg can be a single config file or directory of
        # config files
        if os.path.isdir(target_cfg):
            cfg_files = [os.path.join(target_cfg, f)
                         for f in os.listdir(target_cfg)]
        else:
            cfg_files = [target_cfg]

        targets = {}
        for f in cfg_files:
            for line in [l.strip() for l in file(f).readlines()]:
                if line and not line.startswith('#'):
                    ttoken, target = line.split(': ')
                    targets[ttoken] = target.strip()

        self.vmsg("Target config: %s" % repr(targets))

        if targets.has_key(token):
            return targets[token].split(':')
        else:
            raise self.EClose("Token '%s' not found" % token)

    def do_proxy(self, target):
        """
        Proxy client WebSocket to normal target socket.
        """
        cqueue = []
        c_pend = 0
        tqueue = []
        rlist = [self.request, target]

        while True:
            wlist = []

            if tqueue: wlist.append(target)
            if cqueue or c_pend: wlist.append(self.request)
            ins, outs, excepts = select(rlist, wlist, [], 1)
            if excepts: raise Exception("Socket exception")

            if self.request in outs:
                # Send queued target data to the client
                c_pend = self.send_frames(cqueue)

                cqueue = []

            if self.request in ins:
                # Receive client data, decode it, and queue for target
                bufs, closed = self.recv_frames()
                tqueue.extend(bufs)

                if closed:
                    # TODO: What about blocking on client socket?
                    if self.verbose: 
                        self.log_message("%s:%s: Client closed connection" %(
                                self.server.target_host, self.server.target_port))
                    raise self.CClose(closed['code'], closed['reason'])


            if target in outs:
                # Send queued client data to the target
                dat = tqueue.pop(0)
                sent = target.send(dat)
                if sent == len(dat):
                    self.traffic(">")
                else:
                    # requeue the remaining data
                    tqueue.insert(0, dat[sent:])
                    self.traffic(".>")


            if target in ins:
                # Receive target data, encode it and queue for client
                buf = target.recv(self.buffer_size)
                if len(buf) == 0:
                    if self.verbose:
                        self.log_message("%s:%s: Target closed connection" %(
                                self.server.target_host, self.server.target_port))
                    raise self.CClose(1000, "Target closed")

                cqueue.append(buf)
                self.traffic("{")

class WebSocketProxy(websocket.WebSocketServer):
    """
    Proxy traffic to and from a WebSockets client to a normal TCP
    socket server target. All traffic to/from the client is base64
    encoded/decoded to allow binary data to be sent/received to/from
    the target.
    """

    buffer_size = 65536

    def __init__(self, RequestHandlerClass=ProxyRequestHandler, *args, **kwargs):
        # Save off proxy specific options
        self.target_host    = kwargs.pop('target_host', None)
        self.target_port    = kwargs.pop('target_port', None)
        self.wrap_cmd       = kwargs.pop('wrap_cmd', None)
        self.wrap_mode      = kwargs.pop('wrap_mode', None)
        self.unix_target    = kwargs.pop('unix_target', None)
        self.ssl_target     = kwargs.pop('ssl_target', None)
        self.target_cfg     = kwargs.pop('target_cfg', None)
        # Last 3 timestamps command was run
        self.wrap_times    = [0, 0, 0]

        if self.wrap_cmd:
            wsdir = os.path.dirname(sys.argv[0])
            rebinder_path = [os.path.join(wsdir, "..", "lib"),
                             os.path.join(wsdir, "..", "lib", "websockify"),
                             wsdir]
            self.rebinder = None

            for rdir in rebinder_path:
                rpath = os.path.join(rdir, "rebind.so")
                if os.path.exists(rpath):
                    self.rebinder = rpath
                    break

            if not self.rebinder:
                raise Exception("rebind.so not found, perhaps you need to run make")
            self.rebinder = os.path.abspath(self.rebinder)

            self.target_host = "127.0.0.1"  # Loopback
            # Find a free high port
            sock = socket.socket(socket.AF_INET, socket.SOCK_STREAM)
            sock.bind(('', 0))
            self.target_port = sock.getsockname()[1]
            sock.close()

            os.environ.update({
                "LD_PRELOAD": self.rebinder,
                "REBIND_OLD_PORT": str(kwargs['listen_port']),
                "REBIND_NEW_PORT": str(self.target_port)})

        if self.target_cfg:
            self.target_cfg = os.path.abspath(self.target_cfg)

        websocket.WebSocketServer.__init__(self, RequestHandlerClass, *args, **kwargs)

    def run_wrap_cmd(self):
        print("Starting '%s'" % " ".join(self.wrap_cmd))
        self.wrap_times.append(time.time())
        self.wrap_times.pop(0)
        self.cmd = subprocess.Popen(
                self.wrap_cmd, env=os.environ, preexec_fn=_subprocess_setup)
        self.spawn_message = True

    def started(self):
        """
        Called after Websockets server startup (i.e. after daemonize)
        """
        # Need to call wrapped command after daemonization so we can
        # know when the wrapped command exits
        if self.wrap_cmd:
            dst_string = "'%s' (port %s)" % (" ".join(self.wrap_cmd), self.target_port)
        elif self.unix_target:
            dst_string = self.unix_target
        else:
            dst_string = "%s:%s" % (self.target_host, self.target_port)

        if self.target_cfg:
            msg = "  - proxying from %s:%s to targets in %s" % (
                self.listen_host, self.listen_port, self.target_cfg)
        else:
            msg = "  - proxying from %s:%s to %s" % (
                self.listen_host, self.listen_port, dst_string)

        if self.ssl_target:
            msg += " (using SSL)"

        print(msg + "\n")

        if self.wrap_cmd:
            self.run_wrap_cmd()

    def poll(self):
        # If we are wrapping a command, check it's status

        if self.wrap_cmd and self.cmd:
            ret = self.cmd.poll()
            if ret != None:
                self.vmsg("Wrapped command exited (or daemon). Returned %s" % ret)
                self.cmd = None

        if self.wrap_cmd and self.cmd == None:
            # Response to wrapped command being gone
            if self.wrap_mode == "ignore":
                pass
            elif self.wrap_mode == "exit":
                sys.exit(ret)
            elif self.wrap_mode == "respawn":
                now = time.time()
                avg = sum(self.wrap_times)/len(self.wrap_times)
                if (now - avg) < 10:
                    # 3 times in the last 10 seconds
                    if self.spawn_message:
                        print("Command respawning too fast")
                        self.spawn_message = False
                else:
                    self.run_wrap_cmd()


def _subprocess_setup():
    # Python installs a SIGPIPE handler by default. This is usually not what
    # non-Python successfulbprocesses expect.
    signal.signal(signal.SIGPIPE, signal.SIG_DFL)


def websockify_init():
    usage = "\n    %prog [options]"
    usage += " [source_addr:]source_port [target_addr:target_port]"
    usage += "\n    %prog [options]"
    usage += " [source_addr:]source_port -- WRAP_COMMAND_LINE"
    parser = optparse.OptionParser(usage=usage)
    parser.add_option("--verbose", "-v", action="store_true",
            help="verbose messages and per frame traffic")
    parser.add_option("--record",
            help="record sessions to FILE.[session_number]", metavar="FILE")
    parser.add_option("--daemon", "-D",
            dest="daemon", action="store_true",
            help="become a daemon (background process)")
    parser.add_option("--run-once", action="store_true",
            help="handle a single WebSocket connection and exit")
    parser.add_option("--timeout", type=int, default=0,
            help="after TIMEOUT seconds exit when not connected")
    parser.add_option("--idle-timeout", type=int, default=0,
            help="server exits after TIMEOUT seconds if there are no "
                 "active connections")
    parser.add_option("--cert", default="self.pem",
            help="SSL certificate file")
    parser.add_option("--key", default=None,
            help="SSL key file (if separate from cert)")
    parser.add_option("--ssl-only", action="store_true",
            help="disallow non-encrypted client connections")
    parser.add_option("--ssl-target", action="store_true",
            help="connect to SSL target as SSL client")
    parser.add_option("--unix-target",
            help="connect to unix socket target", metavar="FILE")
    parser.add_option("--web", default=None, metavar="DIR",
            help="run webserver on same port. Serve files from DIR.")
    parser.add_option("--wrap-mode", default="exit", metavar="MODE",
            choices=["exit", "ignore", "respawn"],
            help="action to take when the wrapped program exits "
            "or daemonizes: exit (default), ignore, respawn")
    parser.add_option("--prefer-ipv6", "-6",
            action="store_true", dest="source_is_ipv6",
            help="prefer IPv6 when resolving source_addr")
    parser.add_option("--target-config", metavar="FILE",
            dest="target_cfg",
            help="Configuration file containing valid targets "
            "in the form 'token: host:port' or, alternatively, a "
            "directory containing configuration files of this form")
    parser.add_option("--libserver", action="store_true",
            help="use Python library SocketServer engine")
    (opts, args) = parser.parse_args()

    # Sanity checks
    if len(args) < 2 and not (opts.target_cfg or opts.unix_target):
        parser.error("Too few arguments")
    if sys.argv.count('--'):
        opts.wrap_cmd = args[1:]
    else:
        opts.wrap_cmd = None
        if len(args) > 2:
            parser.error("Too many arguments")

    if not websocket.ssl and opts.ssl_target:
        parser.error("SSL target requested and Python SSL module not loaded.");

    if opts.ssl_only and not os.path.exists(opts.cert):
        parser.error("SSL only and %s not found" % opts.cert)

    # Parse host:port and convert ports to numbers
    if args[0].count(':') > 0:
        opts.listen_host, opts.listen_port = args[0].rsplit(':', 1)
        opts.listen_host = opts.listen_host.strip('[]')
    else:
        opts.listen_host, opts.listen_port = '', args[0]

    try:    opts.listen_port = int(opts.listen_port)
    except: parser.error("Error parsing listen port")

    if opts.wrap_cmd or opts.unix_target or opts.target_cfg:
        opts.target_host = None
        opts.target_port = None
    else:
        if args[1].count(':') > 0:
            opts.target_host, opts.target_port = args[1].rsplit(':', 1)
            opts.target_host = opts.target_host.strip('[]')
        else:
            parser.error("Error parsing target")
        try:    opts.target_port = int(opts.target_port)
        except: parser.error("Error parsing target port")

    # Transform to absolute path as daemon may chdir
    if opts.target_cfg:
        opts.target_cfg = os.path.abspath(opts.target_cfg)

    # Create and start the WebSockets proxy
    libserver = opts.libserver
    del opts.libserver
    if libserver:
        # Use standard Python SocketServer framework
        server = LibProxyServer(**opts.__dict__)
        server.serve_forever()
    else:
        # Use internal service framework
        server = WebSocketProxy(**opts.__dict__)
        server.start_server()


class LibProxyServer(ForkingMixIn, HTTPServer):
    """
    Just like WebSocketProxy, but uses standard Python SocketServer
    framework.
    """

    def __init__(self, RequestHandlerClass=ProxyRequestHandler, **kwargs):
        # Save off proxy specific options
        self.target_host    = kwargs.pop('target_host', None)
        self.target_port    = kwargs.pop('target_port', None)
        self.wrap_cmd       = kwargs.pop('wrap_cmd', None)
        self.wrap_mode      = kwargs.pop('wrap_mode', None)
        self.unix_target    = kwargs.pop('unix_target', None)
        self.ssl_target     = kwargs.pop('ssl_target', None)
        self.target_cfg     = kwargs.pop('target_cfg', None)
        self.daemon = False
        self.target_cfg = None

        # Server configuration
        listen_host    = kwargs.pop('listen_host', '')
        listen_port    = kwargs.pop('listen_port', None)
        web            = kwargs.pop('web', '')

        # Configuration affecting base request handler
        self.only_upgrade   = not web
        self.verbose   = kwargs.pop('verbose', False)
        record = kwargs.pop('record', '')
        if record:
            self.record = os.path.abspath(record)
        self.run_once  = kwargs.pop('run_once', False)
        self.handler_id = 0

        for arg in kwargs.keys():
            print("warning: option %s ignored when using --libserver" % arg)

        if web:
            os.chdir(web)
            
        HTTPServer.__init__(self, (listen_host, listen_port), 
                            RequestHandlerClass)


    def process_request(self, request, client_address):
        """Override process_request to implement a counter"""
        self.handler_id += 1
        ForkingMixIn.process_request(self, request, client_address)


if __name__ == '__main__':
    websockify_init()<|MERGE_RESOLUTION|>--- conflicted
+++ resolved
@@ -38,126 +38,7 @@
     <. - Client send partial
 """
 
-<<<<<<< HEAD
     def new_websocket_client(self):
-=======
-    def __init__(self, *args, **kwargs):
-        # Save off proxy specific options
-        self.target_host    = kwargs.pop('target_host', None)
-        self.target_port    = kwargs.pop('target_port', None)
-        self.wrap_cmd       = kwargs.pop('wrap_cmd', None)
-        self.wrap_mode      = kwargs.pop('wrap_mode', None)
-        self.unix_target    = kwargs.pop('unix_target', None)
-        self.ssl_target     = kwargs.pop('ssl_target', None)
-        self.target_cfg     = kwargs.pop('target_cfg', None)
-        # Last 3 timestamps command was run
-        self.wrap_times    = [0, 0, 0]
-
-        if self.wrap_cmd:
-            wsdir = os.path.dirname(sys.argv[0])
-            rebinder_path = [os.path.join(wsdir, "..", "lib"),
-                             os.path.join(wsdir, "..", "lib", "websockify"),
-                             wsdir]
-            self.rebinder = None
-
-            for rdir in rebinder_path:
-                rpath = os.path.join(rdir, "rebind.so")
-                if os.path.exists(rpath):
-                    self.rebinder = rpath
-                    break
-
-            if not self.rebinder:
-                raise Exception("rebind.so not found, perhaps you need to run make")
-            self.rebinder = os.path.abspath(self.rebinder)
-
-            self.target_host = "127.0.0.1"  # Loopback
-            # Find a free high port
-            sock = socket.socket(socket.AF_INET, socket.SOCK_STREAM)
-            sock.bind(('', 0))
-            self.target_port = sock.getsockname()[1]
-            sock.close()
-
-            os.environ.update({
-                "LD_PRELOAD": self.rebinder,
-                "REBIND_OLD_PORT": str(kwargs['listen_port']),
-                "REBIND_NEW_PORT": str(self.target_port)})
-
-        websocket.WebSocketServer.__init__(self, *args, **kwargs)
-
-    def run_wrap_cmd(self):
-        print("Starting '%s'" % " ".join(self.wrap_cmd))
-        self.wrap_times.append(time.time())
-        self.wrap_times.pop(0)
-        self.cmd = subprocess.Popen(
-                self.wrap_cmd, env=os.environ, preexec_fn=_subprocess_setup)
-        self.spawn_message = True
-
-    def started(self):
-        """
-        Called after Websockets server startup (i.e. after daemonize)
-        """
-        # Need to call wrapped command after daemonization so we can
-        # know when the wrapped command exits
-        if self.wrap_cmd:
-            dst_string = "'%s' (port %s)" % (" ".join(self.wrap_cmd), self.target_port)
-        elif self.unix_target:
-            dst_string = self.unix_target
-        else:
-            dst_string = "%s:%s" % (self.target_host, self.target_port)
-
-        if self.target_cfg:
-            msg = "  - proxying from %s:%s to targets in %s" % (
-                self.listen_host, self.listen_port, self.target_cfg)
-        else:
-            msg = "  - proxying from %s:%s to %s" % (
-                self.listen_host, self.listen_port, dst_string)
-
-        if self.ssl_target:
-            msg += " (using SSL)"
-
-        print(msg + "\n")
-
-        if self.wrap_cmd:
-            self.run_wrap_cmd()
-
-    def poll(self):
-        # If we are wrapping a command, check it's status
-
-        if self.wrap_cmd and self.cmd:
-            ret = self.cmd.poll()
-            if ret != None:
-                self.vmsg("Wrapped command exited (or daemon). Returned %s" % ret)
-                self.cmd = None
-
-        if self.wrap_cmd and self.cmd == None:
-            # Response to wrapped command being gone
-            if self.wrap_mode == "ignore":
-                pass
-            elif self.wrap_mode == "exit":
-                sys.exit(ret)
-            elif self.wrap_mode == "respawn":
-                now = time.time()
-                avg = sum(self.wrap_times)/len(self.wrap_times)
-                if (now - avg) < 10:
-                    # 3 times in the last 10 seconds
-                    if self.spawn_message:
-                        print("Command respawning too fast")
-                        self.spawn_message = False
-                else:
-                    self.run_wrap_cmd()
-
-    #
-    # Routines above this point are run in the master listener
-    # process.
-    #
-
-    #
-    # Routines below this point are connection handler routines and
-    # will be run in a separate forked process for each connection.
-    #
-
-    def new_client(self):
->>>>>>> a7fa97f0
         """
         Called after a new WebSocket connection has been established.
         """
@@ -347,9 +228,6 @@
                 "LD_PRELOAD": self.rebinder,
                 "REBIND_OLD_PORT": str(kwargs['listen_port']),
                 "REBIND_NEW_PORT": str(self.target_port)})
-
-        if self.target_cfg:
-            self.target_cfg = os.path.abspath(self.target_cfg)
 
         websocket.WebSocketServer.__init__(self, RequestHandlerClass, *args, **kwargs)
 

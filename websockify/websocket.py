#!/usr/bin/env python

'''
Python WebSocket library with support for "wss://" encryption.
Copyright 2011 Joel Martin
Licensed under LGPL version 3 (see docs/LICENSE.LGPL-3)

Supports following protocol versions:
    - http://tools.ietf.org/html/draft-ietf-hybi-thewebsocketprotocol-07
    - http://tools.ietf.org/html/draft-ietf-hybi-thewebsocketprotocol-10
    - http://tools.ietf.org/html/rfc6455

You can make a cert/key with openssl using:
openssl req -new -x509 -days 365 -nodes -out self.pem -keyout self.pem
as taken from http://docs.python.org/dev/library/ssl.html#certificates

'''

import os, sys, time, errno, signal, socket, select, logging
import array, struct
from base64 import b64encode, b64decode

# Imports that vary by python version

# python 3.0 differences
if sys.hexversion > 0x3000000:
    b2s = lambda buf: buf.decode('latin_1')
    s2b = lambda s: s.encode('latin_1')
    s2a = lambda s: s
else:
    b2s = lambda buf: buf  # No-op
    s2b = lambda s: s      # No-op
    s2a = lambda s: [ord(c) for c in s]
try:    from io import StringIO
except: from cStringIO import StringIO
try:    from http.server import SimpleHTTPRequestHandler
except: from SimpleHTTPServer import SimpleHTTPRequestHandler

# python 2.6 differences
try:    from hashlib import sha1
except: from sha import sha as sha1

# python 2.5 differences
try:
    from struct import pack, unpack_from
except:
    from struct import pack
    def unpack_from(fmt, buf, offset=0):
        slice = buffer(buf, offset, struct.calcsize(fmt))
        return struct.unpack(fmt, slice)

# Degraded functionality if these imports are missing
for mod, msg in [('numpy', 'HyBi protocol will be slower'),
                 ('ssl', 'TLS/SSL/wss is disabled'),
                 ('multiprocessing', 'Multi-Processing is disabled'),
                 ('resource', 'daemonizing is disabled')]:
    try:
        globals()[mod] = __import__(mod)
    except ImportError:
        globals()[mod] = None
        print("WARNING: no '%s' module, %s" % (mod, msg))

if multiprocessing and sys.platform == 'win32':
    # make sockets pickle-able/inheritable
    import multiprocessing.reduction


# HTTP handler with WebSocket upgrade support
class WebSocketRequestHandler(SimpleHTTPRequestHandler):
    """
<<<<<<< HEAD
    WebSocket Request Handler Class, derived from SimpleHTTPRequestHandler.
    Must be sub-classed with new_websocket_client method definition.
    The request handler can be configured by setting optional
    attributes on the server object:

    * only_upgrade: If true, SimpleHTTPRequestHandler will not be enabled,
      only websocket is allowed. 
    * verbose: If true, verbose logging is activated. 
    * daemon: Running as daemon, do not write to console etc
    * record: Record raw frame data as JavaScript array into specified filename
    * run_once: Handle a single request
    * handler_id: A sequence number for this connection, appended to record filename
=======
    WebSockets server class.
    Must be sub-classed with new_websocket_client method definition.
>>>>>>> 17455afe
    """
    buffer_size = 65536

    GUID = "258EAFA5-E914-47DA-95CA-C5AB0DC85B11"

    server_version = "WebSockify"

    protocol_version = "HTTP/1.1"

    # An exception while the WebSocket client was connected
    class CClose(Exception):
        pass

    def __init__(self, req, addr, server):
        # Retrieve a few configuration variables from the server
        self.only_upgrade = getattr(server, "only_upgrade", False)
        self.verbose = getattr(server, "verbose", False)
        self.daemon = getattr(server, "daemon", False)
        self.record = getattr(server, "record", False)
        self.run_once = getattr(server, "run_once", False)
        self.rec        = None
        self.handler_id = getattr(server, "handler_id", False)
        self.file_only = getattr(server, "file_only", False)
        self.traffic = getattr(server, "traffic", False)

        self.logger = getattr(server, "logger", None)
        if self.logger is None:
            self.logger = WebSocketServer.get_logger()
    
        SimpleHTTPRequestHandler.__init__(self, req, addr, server)

    @staticmethod
    def unmask(buf, hlen, plen):
        pstart = hlen + 4
        pend = pstart + plen
        if numpy:
            b = c = s2b('')
            if plen >= 4:
                mask = numpy.frombuffer(buf, dtype=numpy.dtype('<u4'),
                        offset=hlen, count=1)
                data = numpy.frombuffer(buf, dtype=numpy.dtype('<u4'),
                        offset=pstart, count=int(plen / 4))
                #b = numpy.bitwise_xor(data, mask).data
                b = numpy.bitwise_xor(data, mask).tostring()

            if plen % 4:
                #self.msg("Partial unmask")
                mask = numpy.frombuffer(buf, dtype=numpy.dtype('B'),
                        offset=hlen, count=(plen % 4))
                data = numpy.frombuffer(buf, dtype=numpy.dtype('B'),
                        offset=pend - (plen % 4),
                        count=(plen % 4))
                c = numpy.bitwise_xor(data, mask).tostring()
            return b + c
        else:
            # Slower fallback
            mask = buf[hlen:hlen+4]
            data = array.array('B')
            mask = s2a(mask)
            data.fromstring(buf[pstart:pend])
            for i in range(len(data)):
                data[i] ^= mask[i % 4]
            return data.tostring()

    @staticmethod
    def encode_hybi(buf, opcode, base64=False):
        """ Encode a HyBi style WebSocket frame.
        Optional opcode:
            0x0 - continuation
            0x1 - text frame (base64 encode buf)
            0x2 - binary frame (use raw buf)
            0x8 - connection close
            0x9 - ping
            0xA - pong
        """
        if base64:
            buf = b64encode(buf)

        b1 = 0x80 | (opcode & 0x0f) # FIN + opcode
        payload_len = len(buf)
        if payload_len <= 125:
            header = pack('>BB', b1, payload_len)
        elif payload_len > 125 and payload_len < 65536:
            header = pack('>BBH', b1, 126, payload_len)
        elif payload_len >= 65536:
            header = pack('>BBQ', b1, 127, payload_len)

        #self.msg("Encoded: %s", repr(header + buf))

        return header + buf, len(header), 0

    @staticmethod
    def decode_hybi(buf, base64=False, logger=None):
        """ Decode HyBi style WebSocket packets.
        Returns:
            {'fin'          : 0_or_1,
             'opcode'       : number,
             'masked'       : boolean,
             'hlen'         : header_bytes_number,
             'length'       : payload_bytes_number,
             'payload'      : decoded_buffer,
             'left'         : bytes_left_number,
             'close_code'   : number,
             'close_reason' : string}
        """

        f = {'fin'          : 0,
             'opcode'       : 0,
             'masked'       : False,
             'hlen'         : 2,
             'length'       : 0,
             'payload'      : None,
             'left'         : 0,
             'close_code'   : 1000,
             'close_reason' : ''}

        if logger is None:
            logger = WebSocketServer.get_logger()

        blen = len(buf)
        f['left'] = blen

        if blen < f['hlen']:
            return f # Incomplete frame header

        b1, b2 = unpack_from(">BB", buf)
        f['opcode'] = b1 & 0x0f
        f['fin'] = (b1 & 0x80) >> 7
        f['masked'] = (b2 & 0x80) >> 7

        f['length'] = b2 & 0x7f

        if f['length'] == 126:
            f['hlen'] = 4
            if blen < f['hlen']:
                return f # Incomplete frame header
            (f['length'],) = unpack_from('>xxH', buf)
        elif f['length'] == 127:
            f['hlen'] = 10
            if blen < f['hlen']:
                return f # Incomplete frame header
            (f['length'],) = unpack_from('>xxQ', buf)

        full_len = f['hlen'] + f['masked'] * 4 + f['length']

        if blen < full_len: # Incomplete frame
            return f # Incomplete frame header

        # Number of bytes that are part of the next frame(s)
        f['left'] = blen - full_len

        # Process 1 frame
        if f['masked']:
            # unmask payload
            f['payload'] = WebSocketRequestHandler.unmask(buf, f['hlen'],
                                                  f['length'])
        else:
            logger.debug("Unmasked frame: %s" % repr(buf))
            f['payload'] = buf[(f['hlen'] + f['masked'] * 4):full_len]

        if base64 and f['opcode'] in [1, 2]:
            try:
                f['payload'] = b64decode(f['payload'])
            except:
                logger.exception("Exception while b64decoding buffer: %s" %
                                 (repr(buf)))
                raise

        if f['opcode'] == 0x08:
            if f['length'] >= 2:
                f['close_code'] = unpack_from(">H", f['payload'])[0]
            if f['length'] > 3:
                f['close_reason'] = f['payload'][2:]

        return f

    #
    # WebSocketRequestHandler logging/output functions
    #

    def print_traffic(self, token="."):
        """ Show traffic flow mode. """
        if self.traffic:
            sys.stdout.write(token)
            sys.stdout.flush()

    def msg(self, msg, *args, **kwargs):
        """ Output message with handler_id prefix. """
        prefix = "% 3d: " % self.handler_id
        self.logger.log(logging.INFO, "%s%s" % (prefix, msg), *args, **kwargs)

    def vmsg(self, msg, *args, **kwargs):
        """ Same as msg() but as debug. """
        prefix = "% 3d: " % self.handler_id
        self.logger.log(logging.DEBUG, "%s%s" % (prefix, msg), *args, **kwargs)

    def warn(self, msg, *args, **kwargs):
        """ Same as msg() but as warning. """
        prefix = "% 3d: " % self.handler_id
        self.logger.log(logging.WARN, "%s%s" % (prefix, msg), *args, **kwargs)

    #
    # Main WebSocketRequestHandler methods
    #
    def send_frames(self, bufs=None):
        """ Encode and send WebSocket frames. Any frames already
        queued will be sent first. If buf is not set then only queued
        frames will be sent. Returns the number of pending frames that
        could not be fully sent. If returned pending frames is greater
        than 0, then the caller should call again when the socket is
        ready. """

        tdelta = int(time.time()*1000) - self.start_time

        if bufs:
            for buf in bufs:
                if self.base64:
                    encbuf, lenhead, lentail = self.encode_hybi(buf, opcode=1, base64=True)
                else:
                    encbuf, lenhead, lentail = self.encode_hybi(buf, opcode=2, base64=False)

                if self.rec:
                    self.rec.write("%s,\n" %
                            repr("{%s{" % tdelta
                                + encbuf[lenhead:len(encbuf)-lentail]))

                self.send_parts.append(encbuf)

        while self.send_parts:
            # Send pending frames
            buf = self.send_parts.pop(0)
            sent = self.request.send(buf)

            if sent == len(buf):
                self.print_traffic("<")
            else:
                self.print_traffic("<.")
                self.send_parts.insert(0, buf[sent:])
                break

        return len(self.send_parts)

    def recv_frames(self):
        """ Receive and decode WebSocket frames.

        Returns:
            (bufs_list, closed_string)
        """

        closed = False
        bufs = []
        tdelta = int(time.time()*1000) - self.start_time

        buf = self.request.recv(self.buffer_size)
        if len(buf) == 0:
            closed = {'code': 1000, 'reason': "Client closed abruptly"}
            return bufs, closed

        if self.recv_part:
            # Add partially received frames to current read buffer
            buf = self.recv_part + buf
            self.recv_part = None

        while buf:
            frame = self.decode_hybi(buf, base64=self.base64,
                                     logger=self.logger)
            #self.msg("Received buf: %s, frame: %s", repr(buf), frame)

            if frame['payload'] == None:
                # Incomplete/partial frame
                self.print_traffic("}.")
                if frame['left'] > 0:
                    self.recv_part = buf[-frame['left']:]
                break
            else:
                if frame['opcode'] == 0x8: # connection close
                    closed = {'code': frame['close_code'],
                              'reason': frame['close_reason']}
                    break

            self.print_traffic("}")

            if self.rec:
                start = frame['hlen']
                end = frame['hlen'] + frame['length']
                if frame['masked']:
                    recbuf = WebSocketRequestHandler.unmask(buf, frame['hlen'],
                                                   frame['length'])
                else:
                    recbuf = buf[frame['hlen']:frame['hlen'] +
                                               frame['length']]
                self.rec.write("%s,\n" %
                        repr("}%s}" % tdelta + recbuf))


            bufs.append(frame['payload'])

            if frame['left']:
                buf = buf[-frame['left']:]
            else:
                buf = ''

        return bufs, closed

    def send_close(self, code=1000, reason=''):
        """ Send a WebSocket orderly close frame. """

        msg = pack(">H%ds" % len(reason), code, reason)
        buf, h, t = self.encode_hybi(msg, opcode=0x08, base64=False)
        self.request.send(buf)

    def do_websocket_handshake(self):
        h = self.headers

        prot = 'WebSocket-Protocol'
        protocols = h.get('Sec-'+prot, h.get(prot, '')).split(',')

        ver = h.get('Sec-WebSocket-Version')
        if ver:
            # HyBi/IETF version of the protocol

            # HyBi-07 report version 7
            # HyBi-08 - HyBi-12 report version 8
            # HyBi-13 reports version 13
            if ver in ['7', '8', '13']:
                self.version = "hybi-%02d" % int(ver)
            else:
                self.send_error(400, "Unsupported protocol version %s" % ver)
                return False

            key = h['Sec-WebSocket-Key']

            # Choose binary if client supports it
            if 'binary' in protocols:
                self.base64 = False
            elif 'base64' in protocols:
                self.base64 = True
            else:
                self.send_error(400, "Client must support 'binary' or 'base64' protocol")
                return False

            # Generate the hash value for the accept header
            accept = b64encode(sha1(s2b(key + self.GUID)).digest())

            self.send_response(101, "Switching Protocols")
            self.send_header("Upgrade", "websocket")
            self.send_header("Connection", "Upgrade")
            self.send_header("Sec-WebSocket-Accept", b2s(accept))
            if self.base64:
                self.send_header("Sec-WebSocket-Protocol", "base64")
            else:
                self.send_header("Sec-WebSocket-Protocol", "binary")
            self.end_headers()
            return True
        else: 
            self.send_error(400, "Missing Sec-WebSocket-Version header. Hixie protocols not supported.")

        return False

    def handle_websocket(self):
        """Upgrade a connection to Websocket, if requested. If this succeeds, 
        new_websocket_client() will be called. Otherwise, False is returned.
        """
        if (self.headers.get('upgrade') and 
            self.headers.get('upgrade').lower() == 'websocket'):

            if not self.do_websocket_handshake():
                return False

            # Indicate to server that a Websocket upgrade was done
            self.server.ws_connection = True
            # Initialize per client settings
            self.send_parts = []
            self.recv_part  = None
            self.start_time = int(time.time()*1000)

            # client_address is empty with, say, UNIX domain sockets
            client_addr = ""
            is_ssl = False
            try:
                client_addr = self.client_address[0]
                is_ssl = self.client_address[2]
            except IndexError:
                pass

            if is_ssl:
                self.stype = "SSL/TLS (wss://)"
            else: 
                self.stype = "Plain non-SSL (ws://)"

            self.log_message("%s: %s WebSocket connection" % (client_addr,
                                                             self.stype))
            self.log_message("%s: Version %s, base64: '%s'" % (client_addr,
                                                       self.version, self.base64))
            if self.path != '/':
                self.log_message("%s: Path: '%s'" % (client_addr, self.path))

            if self.record:
                # Record raw frame data as JavaScript array
                fname = "%s.%s" % (self.record,
                                   self.handler_id)
                self.log_message("opening record file: %s" % fname)
                self.rec = open(fname, 'w+')
                encoding = "binary"
                if self.base64: encoding = "base64"
                self.rec.write("var VNC_frame_encoding = '%s';\n"
                               % encoding)
                self.rec.write("var VNC_frame_data = [\n")

            try:
                self.new_websocket_client()
            except self.CClose:
                # Close the client
                _, exc, _ = sys.exc_info()
                self.send_close(exc.args[0], exc.args[1])                
            return True
        else:
            return False

    def do_GET(self):
        """Handle GET request. Calls handle_websocket(). If unsuccessful,
        and web server is enabled, SimpleHTTPRequestHandler.do_GET will be called."""
        if not self.handle_websocket():
            if self.only_upgrade:
                self.send_error(405, "Method Not Allowed")
            else:
                SimpleHTTPRequestHandler.do_GET(self)

    def list_directory(self, path):
        if self.file_only:
            self.send_error(404, "No such file")
        else:
            return SimpleHTTPRequestHandler.list_directory(self, path)
                
    def new_websocket_client(self):
        """ Do something with a WebSockets client connection. """
        raise Exception("WebSocketRequestHandler.new_websocket_client() must be overloaded")

    def do_HEAD(self):
        if self.only_upgrade:
            self.send_error(405, "Method Not Allowed")
        else:
            SimpleHTTPRequestHandler.do_HEAD(self)

    def finish(self):
        if self.rec:
            self.rec.write("'EOF'];\n")
            self.rec.close()

    def handle(self):
        # When using run_once, we have a single process, so
        # we cannot loop in BaseHTTPRequestHandler.handle; we
        # must return and handle new connections
        if self.run_once:
            self.handle_one_request()
        else:
            SimpleHTTPRequestHandler.handle(self)

    def log_request(self, code='-', size='-'):
        if self.verbose:
            SimpleHTTPRequestHandler.log_request(self, code, size)


class WebSocketServer(object):
    """
    WebSockets server class.
    As an alternative, the standard library SocketServer can be used
    """

    policy_response = """<cross-domain-policy><allow-access-from domain="*" to-ports="*" /></cross-domain-policy>\n"""
    log_prefix = "websocket"

    # An exception before the WebSocket connection was established
    class EClose(Exception):
        pass

    class Terminate(Exception):
        pass

    def __init__(self, RequestHandlerClass, listen_host='', 
                 listen_port=None, source_is_ipv6=False,
            verbose=False, cert='', key='', ssl_only=None,
            daemon=False, record='', web='', file_only=False, 
            run_once=False, timeout=0, idle_timeout=0, traffic=False,
            tcp_keepalive=True, tcp_keepcnt=None, tcp_keepidle=None,
            tcp_keepintvl=None):

        # settings
        self.RequestHandlerClass = RequestHandlerClass
        self.verbose        = verbose
        self.listen_host    = listen_host
        self.listen_port    = listen_port
        self.prefer_ipv6    = source_is_ipv6
        self.ssl_only       = ssl_only
        self.daemon         = daemon
        self.run_once       = run_once
        self.timeout        = timeout
        self.idle_timeout   = idle_timeout
        self.traffic        = traffic
        
        self.launch_time    = time.time()
        self.ws_connection  = False
        self.handler_id     = 1

        self.logger         = self.get_logger()
        self.tcp_keepalive  = tcp_keepalive
        self.tcp_keepcnt    = tcp_keepcnt
        self.tcp_keepidle   = tcp_keepidle
        self.tcp_keepintvl  = tcp_keepintvl

        # Make paths settings absolute
        self.cert = os.path.abspath(cert)
        self.key = self.web = self.record = ''
        if key:
            self.key = os.path.abspath(key)
        if web:
            self.web = os.path.abspath(web)
        if record:
            self.record = os.path.abspath(record)

        if self.web:
            os.chdir(self.web)
        self.only_upgrade = not self.web

        # Sanity checks
        if not ssl and self.ssl_only:
            raise Exception("No 'ssl' module and SSL-only specified")
        if self.daemon and not resource:
            raise Exception("Module 'resource' required to daemonize")

        # Show configuration
        self.msg("WebSocket server settings:")
        self.msg("  - Listen on %s:%s",
                self.listen_host, self.listen_port)
        self.msg("  - Flash security policy server")
        if self.web:
            self.msg("  - Web server. Web root: %s", self.web)
        if ssl:
            if os.path.exists(self.cert):
                self.msg("  - SSL/TLS support")
                if self.ssl_only:
                    self.msg("  - Deny non-SSL/TLS connections")
            else:
                self.msg("  - No SSL/TLS support (no cert file)")
        else:
            self.msg("  - No SSL/TLS support (no 'ssl' module)")
        if self.daemon:
            self.msg("  - Backgrounding (daemon)")
        if self.record:
            self.msg("  - Recording to '%s.*'", self.record)

    #
    # WebSocketServer static methods
    #

    @staticmethod
    def get_logger():
        return logging.getLogger("%s.%s" % (
            WebSocketServer.log_prefix,
            WebSocketServer.__class__.__name__))

    @staticmethod
    def socket(host, port=None, connect=False, prefer_ipv6=False,
               unix_socket=None, use_ssl=False, tcp_keepalive=True,
               tcp_keepcnt=None, tcp_keepidle=None, tcp_keepintvl=None):
        """ Resolve a host (and optional port) to an IPv4 or IPv6
        address. Create a socket. Bind to it if listen is set,
        otherwise connect to it. Return the socket.
        """
        flags = 0
        if host == '':
            host = None
        if connect and not (port or unix_socket):
            raise Exception("Connect mode requires a port")
        if use_ssl and not ssl:
            raise Exception("SSL socket requested but Python SSL module not loaded.");
        if not connect and use_ssl:
            raise Exception("SSL only supported in connect mode (for now)")
        if not connect:
            flags = flags | socket.AI_PASSIVE
            
        if not unix_socket:
            addrs = socket.getaddrinfo(host, port, 0, socket.SOCK_STREAM,
                    socket.IPPROTO_TCP, flags)
            if not addrs:
                raise Exception("Could not resolve host '%s'" % host)
            addrs.sort(key=lambda x: x[0])
            if prefer_ipv6:
                addrs.reverse()
            sock = socket.socket(addrs[0][0], addrs[0][1])

            if  tcp_keepalive:
                sock.setsockopt(socket.SOL_SOCKET, socket.SO_KEEPALIVE, 1)
                if tcp_keepcnt:
                    sock.setsockopt(socket.SOL_TCP, socket.TCP_KEEPCNT,
                                    tcp_keepcnt)
                if tcp_keepidle:
                    sock.setsockopt(socket.SOL_TCP, socket.TCP_KEEPIDLE,
                                    tcp_keepidle)
                if tcp_keepintvl:
                    sock.setsockopt(socket.SOL_TCP, socket.TCP_KEEPINTVL,
                                    tcp_keepintvl)

            if connect:
                sock.connect(addrs[0][4])
                if use_ssl:
                    sock = ssl.wrap_socket(sock)
            else:
                sock.setsockopt(socket.SOL_SOCKET, socket.SO_REUSEADDR, 1)
                sock.bind(addrs[0][4])
                sock.listen(100)
        else:    
            sock = socket.socket(socket.AF_UNIX, socket.SOCK_STREAM)
            sock.connect(unix_socket)

        return sock

    @staticmethod
    def daemonize(keepfd=None, chdir='/'):
        os.umask(0)
        if chdir:
            os.chdir(chdir)
        else:
            os.chdir('/')
        os.setgid(os.getgid())  # relinquish elevations
        os.setuid(os.getuid())  # relinquish elevations

        # Double fork to daemonize
        if os.fork() > 0: os._exit(0)  # Parent exits
        os.setsid()                    # Obtain new process group
        if os.fork() > 0: os._exit(0)  # Parent exits

        # Signal handling
        signal.signal(signal.SIGTERM, signal.SIG_IGN)
        signal.signal(signal.SIGINT, signal.SIG_IGN)

        # Close open files
        maxfd = resource.getrlimit(resource.RLIMIT_NOFILE)[1]
        if maxfd == resource.RLIM_INFINITY: maxfd = 256
        for fd in reversed(range(maxfd)):
            try:
                if fd != keepfd:
                    os.close(fd)
            except OSError:
                _, exc, _ = sys.exc_info()
                if exc.errno != errno.EBADF: raise

        # Redirect I/O to /dev/null
        os.dup2(os.open(os.devnull, os.O_RDWR), sys.stdin.fileno())
        os.dup2(os.open(os.devnull, os.O_RDWR), sys.stdout.fileno())
        os.dup2(os.open(os.devnull, os.O_RDWR), sys.stderr.fileno())

    def do_handshake(self, sock, address):
        """
        do_handshake does the following:
        - Peek at the first few bytes from the socket.
        - If the connection is Flash policy request then answer it,
          close the socket and return.
        - If the connection is an HTTPS/SSL/TLS connection then SSL
          wrap the socket.
        - Read from the (possibly wrapped) socket.
        - If we have received a HTTP GET request and the webserver
          functionality is enabled, answer it, close the socket and
          return.
        - Assume we have a WebSockets connection, parse the client
          handshake data.
        - Send a WebSockets handshake server response.
        - Return the socket for this WebSocket client.
        """
        ready = select.select([sock], [], [], 3)[0]

        
        if not ready:
            raise self.EClose("ignoring socket not ready")
        # Peek, but do not read the data so that we have a opportunity
        # to SSL wrap the socket first
        handshake = sock.recv(1024, socket.MSG_PEEK)
        #self.msg("Handshake [%s]" % handshake)

        if handshake == "":
            raise self.EClose("ignoring empty handshake")

        elif handshake.startswith(s2b("<policy-file-request/>")):
            # Answer Flash policy request
            handshake = sock.recv(1024)
            sock.send(s2b(self.policy_response))
            raise self.EClose("Sending flash policy response")

        elif handshake[0] in ("\x16", "\x80", 22, 128):
            # SSL wrap the connection
            if not ssl:
                raise self.EClose("SSL connection but no 'ssl' module")
            if not os.path.exists(self.cert):
                raise self.EClose("SSL connection but '%s' not found"
                                  % self.cert)
            retsock = None
            try:
                retsock = ssl.wrap_socket(
                        sock,
                        server_side=True,
                        certfile=self.cert,
                        keyfile=self.key)
            except ssl.SSLError:
                _, x, _ = sys.exc_info()
                if x.args[0] == ssl.SSL_ERROR_EOF:
                    if len(x.args) > 1:
                        raise self.EClose(x.args[1])
                    else:
                        raise self.EClose("Got SSL_ERROR_EOF")
                else:
                    raise

        elif self.ssl_only:
            raise self.EClose("non-SSL connection received but disallowed")

        else:
            retsock = sock

        # If the address is like (host, port), we are extending it
        # with a flag indicating SSL. Not many other options
        # available...
        if len(address) == 2:
            address = (address[0], address[1], (retsock != sock))

        self.RequestHandlerClass(retsock, address, self)

        # Return the WebSockets socket which may be SSL wrapped
        return retsock


    #
    # WebSocketServer logging/output functions
    #

    def msg(self, *args, **kwargs):
        """ Output message as info """
        self.logger.log(logging.INFO, *args, **kwargs)

    def vmsg(self, *args, **kwargs):
        """ Same as msg() but as debug. """
        self.logger.log(logging.DEBUG, *args, **kwargs)

    def warn(self, *args, **kwargs):
        """ Same as msg() but as warning. """
        self.logger.log(logging.WARN, *args, **kwargs)


    #
    # Events that can/should be overridden in sub-classes
    #
    def started(self):
        """ Called after WebSockets startup """
        self.vmsg("WebSockets server started")

    def poll(self):
        """ Run periodically while waiting for connections. """
        #self.vmsg("Running poll()")
        pass

    def terminate(self):
        raise self.Terminate()

    def multiprocessing_SIGCHLD(self, sig, stack):
        self.vmsg('Reaing zombies, active child count is %s', len(multiprocessing.active_children()))

    def fallback_SIGCHLD(self, sig, stack):
        # Reap zombies when using os.fork() (python 2.4)
        self.vmsg("Got SIGCHLD, reaping zombies")
        try:
            result = os.waitpid(-1, os.WNOHANG)
            while result[0]:
                self.vmsg("Reaped child process %s" % result[0])
                result = os.waitpid(-1, os.WNOHANG)
        except (OSError):
            pass

    def do_SIGINT(self, sig, stack):
        self.msg("Got SIGINT, exiting")
        self.terminate()

    def do_SIGTERM(self, sig, stack):
        self.msg("Got SIGTERM, exiting")
        self.terminate()

    def top_new_client(self, startsock, address):
        """ Do something with a WebSockets client connection. """
        # handler process        
        client = None
        try:
            try:
<<<<<<< HEAD
                client = self.do_handshake(startsock, address)
=======
                self.request = self.do_handshake(startsock, address)

                if self.record:
                    # Record raw frame data as JavaScript array
                    fname = "%s.%s" % (self.record,
                                        self.handler_id)
                    self.msg("opening record file: %s" % fname)
                    self.rec = open(fname, 'w+')
                    encoding = "binary"
                    if self.base64: encoding = "base64"
                    self.rec.write("var VNC_frame_encoding = '%s';\n"
                            % encoding)
                    self.rec.write("var VNC_frame_data = [\n")

                self.ws_connection = True
                self.new_websocket_client()
            except self.CClose:
                # Close the client
                _, exc, _ = sys.exc_info()
                if self.request:
                    self.send_close(exc.args[0], exc.args[1])
>>>>>>> 17455afe
            except self.EClose:
                _, exc, _ = sys.exc_info()
                # Connection was not a WebSockets connection
                if exc.args[0]:
                    self.msg("%s: %s" % (address[0], exc.args[0]))
            except WebSocketServer.Terminate:
                raise
            except Exception:
                _, exc, _ = sys.exc_info()
                self.msg("handler exception: %s" % str(exc))
                self.vmsg("exception", exc_info=True)
        finally:

<<<<<<< HEAD
            if client and client != startsock:
                # Close the SSL wrapped socket
                # Original socket closed by caller
                client.close()
=======
            if self.request and self.request != startsock:
                # Close the SSL wrapped socket
                # Original socket closed by caller
                self.request.close()

    def new_websocket_client(self):
        """ Do something with a WebSockets client connection. """
        raise("WebSocketServer.new_websocket_client() must be overloaded")
>>>>>>> 17455afe

    def start_server(self):
        """
        Daemonize if requested. Listen for for connections. Run
        do_handshake() method for each connection. If the connection
        is a WebSockets client then call new_websocket_client() method (which must
        be overridden) for each new client connection.
        """
        lsock = self.socket(self.listen_host, self.listen_port, False,
                            self.prefer_ipv6,
                            tcp_keepalive=self.tcp_keepalive,
                            tcp_keepcnt=self.tcp_keepcnt,
                            tcp_keepidle=self.tcp_keepidle,
                            tcp_keepintvl=self.tcp_keepintvl)

        if self.daemon:
            self.daemonize(keepfd=lsock.fileno(), chdir=self.web)

        self.started()  # Some things need to happen after daemonizing

        # Allow override of signals
        original_signals = {
            signal.SIGINT: signal.getsignal(signal.SIGINT),
            signal.SIGTERM: signal.getsignal(signal.SIGTERM),
            signal.SIGCHLD: signal.getsignal(signal.SIGCHLD),
        }
        signal.signal(signal.SIGINT, self.do_SIGINT)
        signal.signal(signal.SIGTERM, self.do_SIGTERM)
        if not multiprocessing:
            # os.fork() (python 2.4) child reaper
            signal.signal(signal.SIGCHLD, self.fallback_SIGCHLD)
        else:
            # make sure that _cleanup is called when children die
            # by calling active_children on SIGCHLD
            signal.signal(signal.SIGCHLD, self.multiprocessing_SIGCHLD)

        last_active_time = self.launch_time
        try:
            while True:
                try:
                    try:
<<<<<<< HEAD
=======
                        self.request = None
>>>>>>> 17455afe
                        startsock = None
                        pid = err = 0
                        child_count = 0

                        if multiprocessing:
                            # Collect zombie child processes
                            child_count = len(multiprocessing.active_children())

                        time_elapsed = time.time() - self.launch_time
                        if self.timeout and time_elapsed > self.timeout:
                            self.msg('listener exit due to --timeout %s'
                                    % self.timeout)
                            break

                        if self.idle_timeout:
                            idle_time = 0
                            if child_count == 0:
                                idle_time = time.time() - last_active_time
                            else:
                                idle_time = 0
                                last_active_time = time.time()

                            if idle_time > self.idle_timeout and child_count == 0:
                                self.msg('listener exit due to --idle-timeout %s'
                                            % self.idle_timeout)
                                break

                        try:
                            self.poll()

                            ready = select.select([lsock], [], [], 1)[0]
                            if lsock in ready:
                                startsock, address = lsock.accept()
                            else:
                                continue
                        except self.Terminate:
                            raise
                        except Exception:
                            _, exc, _ = sys.exc_info()
                            if hasattr(exc, 'errno'):
                                err = exc.errno
                            elif hasattr(exc, 'args'):
                                err = exc.args[0]
                            else:
                                err = exc[0]
                            if err == errno.EINTR:
                                self.vmsg("Ignoring interrupted syscall")
                                continue
                            else:
                                raise

                        if self.run_once:
                            # Run in same process if run_once
                            self.top_new_client(startsock, address)
                            if self.ws_connection :
                                self.msg('%s: exiting due to --run-once'
                                        % address[0])
                                break
                        elif multiprocessing:
                            self.vmsg('%s: new handler Process' % address[0])
                            p = multiprocessing.Process(
                                    target=self.top_new_client,
                                    args=(startsock, address))
                            p.start()
                            # child will not return
                        else:
                            # python 2.4
                            self.vmsg('%s: forking handler' % address[0])
                            pid = os.fork()
                            if pid == 0:
                                # child handler process
                                self.top_new_client(startsock, address)
                                break  # child process exits

                        # parent process
                        self.handler_id += 1

                    except (self.Terminate, SystemExit, KeyboardInterrupt):
                        self.msg("In exit")
                        break
                    except Exception:
                        self.msg("handler exception: %s", str(exc))
                        self.vmsg("exception", exc_info=True)

                finally:
                    if startsock:
                        startsock.close()
        finally:
            # Close listen port
            self.vmsg("Closing socket listening at %s:%s",
                      self.listen_host, self.listen_port)
            lsock.close()

            # Restore signals
            for sig, func in original_signals.items():
                 signal.signal(sig, func)

<|MERGE_RESOLUTION|>--- conflicted
+++ resolved
@@ -68,7 +68,6 @@
 # HTTP handler with WebSocket upgrade support
 class WebSocketRequestHandler(SimpleHTTPRequestHandler):
     """
-<<<<<<< HEAD
     WebSocket Request Handler Class, derived from SimpleHTTPRequestHandler.
     Must be sub-classed with new_websocket_client method definition.
     The request handler can be configured by setting optional
@@ -81,10 +80,6 @@
     * record: Record raw frame data as JavaScript array into specified filename
     * run_once: Handle a single request
     * handler_id: A sequence number for this connection, appended to record filename
-=======
-    WebSockets server class.
-    Must be sub-classed with new_websocket_client method definition.
->>>>>>> 17455afe
     """
     buffer_size = 65536
 
@@ -875,31 +870,7 @@
         client = None
         try:
             try:
-<<<<<<< HEAD
                 client = self.do_handshake(startsock, address)
-=======
-                self.request = self.do_handshake(startsock, address)
-
-                if self.record:
-                    # Record raw frame data as JavaScript array
-                    fname = "%s.%s" % (self.record,
-                                        self.handler_id)
-                    self.msg("opening record file: %s" % fname)
-                    self.rec = open(fname, 'w+')
-                    encoding = "binary"
-                    if self.base64: encoding = "base64"
-                    self.rec.write("var VNC_frame_encoding = '%s';\n"
-                            % encoding)
-                    self.rec.write("var VNC_frame_data = [\n")
-
-                self.ws_connection = True
-                self.new_websocket_client()
-            except self.CClose:
-                # Close the client
-                _, exc, _ = sys.exc_info()
-                if self.request:
-                    self.send_close(exc.args[0], exc.args[1])
->>>>>>> 17455afe
             except self.EClose:
                 _, exc, _ = sys.exc_info()
                 # Connection was not a WebSockets connection
@@ -913,21 +884,10 @@
                 self.vmsg("exception", exc_info=True)
         finally:
 
-<<<<<<< HEAD
             if client and client != startsock:
                 # Close the SSL wrapped socket
                 # Original socket closed by caller
                 client.close()
-=======
-            if self.request and self.request != startsock:
-                # Close the SSL wrapped socket
-                # Original socket closed by caller
-                self.request.close()
-
-    def new_websocket_client(self):
-        """ Do something with a WebSockets client connection. """
-        raise("WebSocketServer.new_websocket_client() must be overloaded")
->>>>>>> 17455afe
 
     def start_server(self):
         """
@@ -969,10 +929,6 @@
             while True:
                 try:
                     try:
-<<<<<<< HEAD
-=======
-                        self.request = None
->>>>>>> 17455afe
                         startsock = None
                         pid = err = 0
                         child_count = 0

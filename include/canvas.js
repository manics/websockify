/*
 * noVNC: HTML5 VNC client
 * Copyright (C) 2010 Joel Martin
 * Licensed under LGPL-3 (see LICENSE.LGPL-3)
 *
 * See README.md for usage and integration instructions.
 */

"use strict";
/*jslint white: false, bitwise: false */
/*global window, $, Util, Base64 */

<<<<<<< HEAD
Canvas_native = true;

=======
// Globals defined here
var Canvas;
>>>>>>> a8edf9d8

// Everything namespaced inside Canvas
Canvas = {

prefer_js    : false, // make private
force_canvas : false, // make private
cursor_uri   : true,  // make private

true_color : false,
colourMap  : [],

scale: 1,
c_wx : 0,
c_wy : 0,
ctx  : null,

prevStyle: "",

focused     : true,
keyPress    : null,
mouseButton : null,
mouseMove   : null,


loadExtra : function () {
    var pre, start = "<script src='", end = "'><\/script>";
    if (document.createElement('canvas').getContext) {
        Canvas_native = true;
    } else {
        pre = (typeof VNC_uri_prefix !== "undefined") ?
                            VNC_uri_prefix : "include/";
        //document.write(start + pre + "excanvas.js" + end);
        Canvas_native = false;
    }
},

onMouseButton: function(e, down) {
    var evt, pos, bmask;
    if (! Canvas.focused) {
        return true;
    }
    evt = (e ? e : window.event);
    pos = Util.getEventPosition(e, $(Canvas.id), Canvas.scale);
    bmask = 1 << evt.button;
    //Util.Debug('mouse ' + pos.x + "," + pos.y + " down: " + down + " bmask: " + bmask);
    if (Canvas.mouseButton) {
        Canvas.mouseButton(pos.x, pos.y, down, bmask);
    }
    Util.stopEvent(e);
    return false;
},

onMouseDown: function (e) {
    Canvas.onMouseButton(e, 1);
},

onMouseUp: function (e) {
    Canvas.onMouseButton(e, 0);
},

onMouseWheel: function (e) {
    var evt, pos, bmask, wheelData;
    evt = (e ? e : window.event);
    pos = Util.getEventPosition(e, $(Canvas.id), Canvas.scale);
    wheelData = evt.detail ? evt.detail * -1 : evt.wheelDelta / 40;
    if (wheelData > 0) {
        bmask = 1 << 3;
    } else {
        bmask = 1 << 4;
    }
    //Util.Debug('mouse scroll by ' + wheelData + ':' + pos.x + "," + pos.y);
    if (Canvas.mouseButton) {
        Canvas.mouseButton(pos.x, pos.y, 1, bmask);
        Canvas.mouseButton(pos.x, pos.y, 0, bmask);
    }
    Util.stopEvent(e);
    return false;
},


onMouseMove: function (e) {
    var evt, pos;
    evt = (e ? e : window.event);
    pos = Util.getEventPosition(e, $(Canvas.id), Canvas.scale);
    //Util.Debug('mouse ' + evt.which + '/' + evt.button + ' up:' + pos.x + "," + pos.y);
    if (Canvas.mouseMove) {
        Canvas.mouseMove(pos.x, pos.y);
    }
},

onKeyDown: function (e) {
    //Util.Debug("keydown: " + Canvas.getKeysym(e));
    if (! Canvas.focused) {
        return true;
    }
    if (Canvas.keyPress) {
        Canvas.keyPress(Canvas.getKeysym(e), 1);
    }
    Util.stopEvent(e);
    return false;
},

onKeyUp : function (e) {
    //Util.Debug("keyup: " + Canvas.getKeysym(e));
    if (! Canvas.focused) {
        return true;
    }
    if (Canvas.keyPress) {
        Canvas.keyPress(Canvas.getKeysym(e), 0);
    }
    Util.stopEvent(e);
    return false;
},

onMouseDisable: function (e) {
    var evt, pos;
    if (! Canvas.focused) {
        return true;
    }
    evt = (e ? e : window.event);
    pos = Util.getPosition($(Canvas.id));
    /* Stop propagation if inside canvas area */
    if ((evt.clientX >= pos.x) &&
        (evt.clientY >= pos.y) &&
        (evt.clientX < (pos.x + Canvas.c_wx)) &&
        (evt.clientY < (pos.y + Canvas.c_wy))) {
        //Util.Debug("mouse event disabled");
        Util.stopEvent(e);
        return false;
    }
    //Util.Debug("mouse event not disabled");
    return true;
},


init: function (id) {
    var c, imgTest, tval, i, curDat, curSave;
    Util.Debug(">> Canvas.init");

    Canvas.id = id;
    c = $(Canvas.id);

    if (! c.getContext) { throw("No getContext method"); }
    Canvas.ctx = c.getContext('2d'); 

    Canvas.clear();

    /*
     * Determine browser Canvas feature support
     * and select fastest rendering methods
     */
    tval = 0;
    Canvas.has_imageData = false;
    try {
        imgTest = Canvas.ctx.getImageData(0, 0, 1,1);
        imgTest.data[0] = 123;
        imgTest.data[3] = 255;
        Canvas.ctx.putImageData(imgTest, 0, 0);
        tval = Canvas.ctx.getImageData(0, 0, 1, 1).data[0];
        if (tval === 123) {
            Canvas.has_imageData = true;
        }
    } catch (exc) {}

    if (Canvas.has_imageData) {
        Util.Info("Canvas supports imageData");
        Canvas.force_canvas = false;
        if (Canvas.ctx.createImageData) {
            // If it's there, it's faster
            Util.Info("Using Canvas createImageData");
            Canvas._imageData = Canvas._imageDataCreate;
        } else if (Canvas.ctx.getImageData) {
            Util.Info("Using Canvas getImageData");
            Canvas._imageData = Canvas._imageDataGet;
        }
        Util.Info("Prefering javascript operations");
        Canvas.prefer_js = true;
        Canvas._rgbxImage = Canvas._rgbxImageData;
        Canvas._cmapImage = Canvas._cmapImageData;
    } else {
        Util.Warn("Canvas lacks imageData, using fillRect (slow)");
        Canvas.force_canvas = true;
        Canvas.prefer_js = false;
        Canvas._rgbxImage = Canvas._rgbxImageFill;
        Canvas._cmapImage = Canvas._cmapImageFill;
    }

    /*
     * Determine browser support for setting the cursor via data URI
     * scheme
     */
    curDat = [];
    for (i=0; i < 8 * 8 * 4; i++) {
        curDat.push(255);
    }
    curSave = c.style.cursor;
    Canvas.changeCursor(curDat, curDat, 2, 2, 8, 8);
    if (c.style.cursor) {
        Util.Info("Data URI scheme cursor supported");
    } else {
        Canvas.cursor_uri = false;
        Util.Warn("Data URI scheme cursor not supported");
    }
    c.style.cursor = curSave;


    Canvas.colourMap = [];
    Canvas.prevStyle = "";
    Canvas.focused = true;

    Util.Debug("<< Canvas.init");
    return true;
},
    

start: function (keyPress, mouseButton, mouseMove) {
    var c;
    Util.Debug(">> Canvas.start");

    c = $(Canvas.id);
    Canvas.keyPress = keyPress || null;
    Canvas.mouseButton = mouseButton || null;
    Canvas.mouseMove = mouseMove || null;

    Util.addEvent(document, 'keydown', Canvas.onKeyDown);
    Util.addEvent(document, 'keyup', Canvas.onKeyUp);
    Util.addEvent(c, 'mousedown', Canvas.onMouseDown);
    Util.addEvent(c, 'mouseup', Canvas.onMouseUp);
    Util.addEvent(c, 'mousemove', Canvas.onMouseMove);
    Util.addEvent(c, (Util.Engine.gecko) ? 'DOMMouseScroll' : 'mousewheel',
            Canvas.onMouseWheel);

    /* Work around right and middle click browser behaviors */
    Util.addEvent(document, 'click', Canvas.onMouseDisable);
    Util.addEvent(document.body, 'contextmenu', Canvas.onMouseDisable);

    Util.Debug("<< Canvas.start");
},

clear: function () {
    Canvas.resize(640, 20);
    Canvas.ctx.clearRect(0, 0, Canvas.c_wx, Canvas.c_wy);
},

resize: function (width, height, true_color) {
    var c = $(Canvas.id);
    
    if (!c)
        return
        
    if (typeof true_color !== "undefined") {
        Canvas.true_color = true_color;
    }

    c.width = width;
    c.height = height;

    Canvas.c_wx = c.offsetWidth;
    Canvas.c_wy = c.offsetHeight;

    Canvas.rescale(Canvas.scale);
},

rescale: function (factor) {
    var c, tp, x, y,
        properties = ['transform', 'WebkitTransform', 'MozTransform', 'oTransform', null];
        origin = ['transformOrigin', 'WebkitTransformOrigin', 'MozTransformOrigin', 'oTransformOrigin', null];
        
    c = $(Canvas.id);
    
    if (!c)
        return
    
    x = c.width - c.width * factor;
    y = c.height - c.height * factor;
    Canvas.scale = factor;
    
    if (typeof(c.style.zoom) != "undefined") {
        c.style.zoom = Canvas.scale;
        return
    }
    
    while (tp = properties.shift()) {
        if (typeof c.style[tp] != 'undefined') {
            break;
        }
    }
    
    while (tpo = origin.shift()) {
        if (typeof c.style[tpo] != 'undefined') {
            break;
        }
    }

    if (tp === null) {
        Util.Debug("No scaling support");
        return;
    }

    if (Canvas.scale === factor) {
        Util.Debug("Canvas already scaled to '" + factor + "'");
    }
    
    c.style[tpo] = "top left";
    c.style[tp] = "scale(" + Canvas.scale + ")";
},

stop: function () {
    var c = $(Canvas.id);
    
    if (!c)
        return
    
    Util.removeEvent(document, 'keydown', Canvas.onKeyDown);
    Util.removeEvent(document, 'keyup', Canvas.onKeyUp);
    Util.removeEvent(c, 'mousedown', Canvas.onMouseDown);
    Util.removeEvent(c, 'mouseup', Canvas.onMouseUp);
    Util.removeEvent(c, 'mousemove', Canvas.onMouseMove);
    Util.removeEvent(c, (Util.Engine.gecko) ? 'DOMMouseScroll' : 'mousewheel',
            Canvas.onMouseWheel);

    /* Work around right and middle click browser behaviors */
    Util.removeEvent(document, 'click', Canvas.onMouseDisable);
    Util.removeEvent(document.body, 'contextmenu', Canvas.onMouseDisable);

    // Turn off cursor rendering
    if (Canvas.cursor_uri) {
        c.style.cursor = "default";
    }
},

/*
 * Tile rendering functions optimized for rendering engines.
 *
 * - In Chrome/webkit, Javascript image data array manipulations are
 *   faster than direct Canvas fillStyle, fillRect rendering. In
 *   gecko, Javascript array handling is much slower.
 */
getTile: function(x, y, width, height, color) {
    var img, data, p, rgb, red, green, blue, j, i;
    img = {'x': x, 'y': y, 'width': width, 'height': height,
           'data': []};
    if (Canvas.prefer_js) {
        data = img.data;
        if (Canvas.true_color) {
            rgb = color;
        } else {
            rgb = Canvas.colourMap[color[0]];
        }
        red = rgb[0];
        green = rgb[1];
        blue = rgb[2];
        for (j = 0; j < height; j += 1) {
            for (i = 0; i < width; i += 1) {
                p = (i + (j * width) ) * 4;
                data[p + 0] = red;
                data[p + 1] = green;
                data[p + 2] = blue;
                //data[p + 3] = 255; // Set Alpha
            }   
        } 
    } else {
        Canvas.fillRect(x, y, width, height, color);
    }
    return img;
},

setSubTile: function(img, x, y, w, h, color) {
    var data, p, rgb, red, green, blue, width, j, i;
    if (Canvas.prefer_js) {
        data = img.data;
        width = img.width;
        if (Canvas.true_color) {
            rgb = color;
        } else {
            rgb = Canvas.colourMap[color[0]];
        }
        red = rgb[0];
        green = rgb[1];
        blue = rgb[2];
        for (j = 0; j < h; j += 1) {
            for (i = 0; i < w; i += 1) {
                p = (x + i + ((y + j) * width) ) * 4;
                data[p + 0] = red;
                data[p + 1] = green;
                data[p + 2] = blue;
                //img.data[p + 3] = 255; // Set Alpha
            }   
        } 
    } else {
        Canvas.fillRect(img.x + x, img.y + y, w, h, color);
    }
},

putTile: function(img) {
    if (Canvas.prefer_js) {
        Canvas._rgbxImage(img.x, img.y, img.width, img.height, img.data, 0);
    } else {
        // No-op, under gecko already done by setSubTile
    }
},

_imageDataGet: function(width, height) {
    return Canvas.ctx.getImageData(0, 0, width, height);
},
_imageDataCreate: function(width, height) {
    return Canvas.ctx.createImageData(width, height);
},
_imageDataRaw: function(width, height) {
    return {'data': [], 'width': width, 'height': height};
},

_rgbxImageData: function(x, y, width, height, arr, offset) {
    var img, i, j, data;
    img = Canvas._imageData(width, height);
    data = img.data;
    for (i=0, j=offset; i < (width * height * 4); i=i+4, j=j+4) {
        data[i + 0] = arr[j + 0];
        data[i + 1] = arr[j + 1];
        data[i + 2] = arr[j + 2];
        data[i + 3] = 255; // Set Alpha
    }
    Canvas.ctx.putImageData(img, x, y);
},

// really slow fallback if we don't have imageData
_rgbxImageFill: function(x, y, width, height, arr, offset) {
    var i, j, sx = 0, sy = 0;
    for (i=0, j=offset; i < (width * height); i+=1, j+=4) {
        Canvas.fillRect(x+sx, y+sy, 1, 1, [arr[j+0], arr[j+1], arr[j+2]]);
        sx += 1;
        if ((sx % width) === 0) {
            sx = 0;
            sy += 1;
        }
    }
},

_cmapImageData: function(x, y, width, height, arr, offset) {
    var img, i, j, data, rgb, cmap;
    img = Canvas._imageData(width, height);
    data = img.data;
    cmap = Canvas.colourMap;
    for (i=0, j=offset; i < (width * height * 4); i+=4, j+=1) {
        rgb = cmap[arr[j]];
        data[i + 0] = rgb[0];
        data[i + 1] = rgb[1];
        data[i + 2] = rgb[2];
        data[i + 3] = 255; // Set Alpha
    }
    Canvas.ctx.putImageData(img, x, y);
},

_cmapImageFill: function(x, y, width, height, arr, offset) {
    var i, j, sx = 0, sy = 0, cmap;
    cmap = Canvas.colourMap;
    for (i=0, j=offset; i < (width * height); i+=1, j+=1) {
        Canvas.fillRect(x+sx, y+sy, 1, 1, [arr[j]]);
        sx += 1;
        if ((sx % width) === 0) {
            sx = 0;
            sy += 1;
        }
    }
},


blitImage: function(x, y, width, height, arr, offset) {
    if (Canvas.true_color) {
        Canvas._rgbxImage(x, y, width, height, arr, offset);
    } else {
        Canvas._cmapImage(x, y, width, height, arr, offset);
    }
},

blitStringImage: function(str, x, y) {
    var img = new Image();
    img.onload = function () { Canvas.ctx.drawImage(img, x, y); };
    img.src = str;
},

setFillColor: function(color) {
    var rgb, newStyle;
    if (Canvas.true_color) {
        rgb = color;
    } else {
        rgb = Canvas.colourMap[color[0]];
    }
    if (newStyle !== Canvas.prevStyle) {
        newStyle = "rgb(" + rgb[0] + "," + rgb[1] + "," + rgb[2] + ")";
        Canvas.ctx.fillStyle = newStyle;
        Canvas.prevStyle = newStyle;
    }
},

fillRect: function(x, y, width, height, color) {
    Canvas.setFillColor(color);
    Canvas.ctx.fillRect(x, y, width, height);
},

copyImage: function(old_x, old_y, new_x, new_y, width, height) {
    Canvas.ctx.drawImage($(Canvas.id), old_x, old_y, width, height,
                                       new_x, new_y, width, height);
},

/* Translate DOM key event to keysym value */
getKeysym: function(e) {
    var evt, keysym;
    evt = (e ? e : window.event);

    /* Remap modifier and special keys */
    switch ( evt.keyCode ) {
        case 8         : keysym = 0xFF08; break; // BACKSPACE
        case 9         : keysym = 0xFF09; break; // TAB
        case 13        : keysym = 0xFF0D; break; // ENTER
        case 27        : keysym = 0xFF1B; break; // ESCAPE
        case 45        : keysym = 0xFF63; break; // INSERT
        case 46        : keysym = 0xFFFF; break; // DELETE
        case 36        : keysym = 0xFF50; break; // HOME
        case 35        : keysym = 0xFF57; break; // END
        case 33        : keysym = 0xFF55; break; // PAGE_UP
        case 34        : keysym = 0xFF56; break; // PAGE_DOWN
        case 37        : keysym = 0xFF51; break; // LEFT
        case 38        : keysym = 0xFF52; break; // UP
        case 39        : keysym = 0xFF53; break; // RIGHT
        case 40        : keysym = 0xFF54; break; // DOWN
        case 112       : keysym = 0xFFBE; break; // F1
        case 113       : keysym = 0xFFBF; break; // F2
        case 114       : keysym = 0xFFC0; break; // F3
        case 115       : keysym = 0xFFC1; break; // F4
        case 116       : keysym = 0xFFC2; break; // F5
        case 117       : keysym = 0xFFC3; break; // F6
        case 118       : keysym = 0xFFC4; break; // F7
        case 119       : keysym = 0xFFC5; break; // F8
        case 120       : keysym = 0xFFC6; break; // F9
        case 121       : keysym = 0xFFC7; break; // F10
        case 122       : keysym = 0xFFC8; break; // F11
        case 123       : keysym = 0xFFC9; break; // F12
        case 16        : keysym = 0xFFE1; break; // SHIFT
        case 17        : keysym = 0xFFE3; break; // CONTROL
        //case 18        : keysym = 0xFFE7; break; // Left Meta (Mac Option)
        case 18        : keysym = 0xFFE9; break; // Left ALT (Mac Command)
        default        : keysym = evt.keyCode; break;
    }

    /* Remap symbols */
    switch (keysym) {
        case 186       : keysym = 59; break; // ;  (IE)
        case 187       : keysym = 61; break; // =  (IE)
        case 188       : keysym = 44; break; // ,  (Mozilla, IE)
        case 109       :                     // -  (Mozilla)
            if (Util.Engine.gecko) {
                         keysym = 45; }
                                      break;
        case 189       : keysym = 45; break; // -  (IE)
        case 190       : keysym = 46; break; // .  (Mozilla, IE)
        case 191       : keysym = 47; break; // /  (Mozilla, IE)
        case 192       : keysym = 96; break; // `  (Mozilla, IE)
        case 219       : keysym = 91; break; // [  (Mozilla, IE)
        case 220       : keysym = 92; break; // \  (Mozilla, IE)
        case 221       : keysym = 93; break; // ]  (Mozilla, IE)
        case 222       : keysym = 39; break; // '  (Mozilla, IE)
    }
    
    /* Remap shifted and unshifted keys */
    if (!!evt.shiftKey) {
        switch (keysym) {
            case 48        : keysym = 41 ; break; // )  (shifted 0)
            case 49        : keysym = 33 ; break; // !  (shifted 1)
            case 50        : keysym = 64 ; break; // @  (shifted 2)
            case 51        : keysym = 35 ; break; // #  (shifted 3)
            case 52        : keysym = 36 ; break; // $  (shifted 4)
            case 53        : keysym = 37 ; break; // %  (shifted 5)
            case 54        : keysym = 94 ; break; // ^  (shifted 6)
            case 55        : keysym = 38 ; break; // &  (shifted 7)
            case 56        : keysym = 42 ; break; // *  (shifted 8)
            case 57        : keysym = 40 ; break; // (  (shifted 9)

            case 59        : keysym = 58 ; break; // :  (shifted `)
            case 61        : keysym = 43 ; break; // +  (shifted ;)
            case 44        : keysym = 60 ; break; // <  (shifted ,)
            case 45        : keysym = 95 ; break; // _  (shifted -)
            case 46        : keysym = 62 ; break; // >  (shifted .)
            case 47        : keysym = 63 ; break; // ?  (shifted /)
            case 96        : keysym = 126; break; // ~  (shifted `)
            case 91        : keysym = 123; break; // {  (shifted [)
            case 92        : keysym = 124; break; // |  (shifted \)
            case 93        : keysym = 125; break; // }  (shifted ])
            case 39        : keysym = 34 ; break; // "  (shifted ')
        }
    } else if ((keysym >= 65) && (keysym <=90)) {
        /* Remap unshifted A-Z */
        keysym += 32;
    } 

    return keysym;
},


isCursor: function() {
    return Canvas.cursor_uri;
},
changeCursor: function(pixels, mask, hotx, hoty, w, h) {
    var cur = [], cmap, rgb, IHDRsz, ANDsz, XORsz, url, idx, alpha, x, y;
    //Util.Debug(">> changeCursor, x: " + hotx + ", y: " + hoty + ", w: " + w + ", h: " + h);
    
    if (!Canvas.cursor_uri) {
        Util.Warn("changeCursor called but no cursor data URI support");
        return;
    }

    cmap = Canvas.colourMap;
    IHDRsz = 40;
    ANDsz = w * h * 4;
    XORsz = Math.ceil( (w * h) / 8.0 );

    // Main header
    cur.push16le(0);      // Reserved
    cur.push16le(2);      // .CUR type
    cur.push16le(1);      // Number of images, 1 for non-animated ico

    // Cursor #1 header
    cur.push(w);          // width
    cur.push(h);          // height
    cur.push(0);          // colors, 0 -> true-color
    cur.push(0);          // reserved
    cur.push16le(hotx);   // hotspot x coordinate
    cur.push16le(hoty);   // hotspot y coordinate
    cur.push32le(IHDRsz + XORsz + ANDsz); // cursor data byte size
    cur.push32le(22);     // offset of cursor data in the file

    // Cursor #1 InfoHeader
    cur.push32le(IHDRsz); // Infoheader size
    cur.push32le(w);      // Cursor width
    cur.push32le(h*2);    // XOR+AND height
    cur.push16le(1);      // number of planes
    cur.push16le(32);     // bits per pixel
    cur.push32le(0);      // Type of compression
    cur.push32le(XORsz + ANDsz); // Size of Image
    cur.push32le(0);
    cur.push32le(0);
    cur.push32le(0);
    cur.push32le(0);

    // XOR/color data
    for (y = h-1; y >= 0; y--) {
        for (x = 0; x < w; x++) {
            idx = y * Math.ceil(w / 8) + Math.floor(x/8);
            alpha = (mask[idx] << (x % 8)) & 0x80 ? 255 : 0;

            if (Canvas.true_color) {
                idx = ((w * y) + x) * 4;
                cur.push(pixels[idx + 2]); // blue
                cur.push(pixels[idx + 1]); // green
                cur.push(pixels[idx + 0]); // red
                cur.push(alpha); // red
            } else {
                idx = (w * y) + x;
                rgb = cmap[pixels[idx]];
                cur.push(rgb[2]);          // blue
                cur.push(rgb[1]);          // green
                cur.push(rgb[0]);          // red
                cur.push(alpha);           // alpha
            }
        }
    }

    // AND/bitmask data (ignored, just needs to be right size)
    for (y = 0; y < h; y++) {
        for (x = 0; x < Math.ceil(w / 8); x++) {
            cur.push(0x00);
        }
    }

    url = "data:image/x-icon;base64," + Base64.encode(cur);
    $(Canvas.id).style.cursor = "url(" + url + ") " + hotx + " " + hoty + ", default";
    //Util.Debug("<< changeCursor, cur.length: " + cur.length);
}

};
<|MERGE_RESOLUTION|>--- conflicted
+++ resolved
@@ -10,13 +10,8 @@
 /*jslint white: false, bitwise: false */
 /*global window, $, Util, Base64 */
 
-<<<<<<< HEAD
-Canvas_native = true;
-
-=======
 // Globals defined here
 var Canvas;
->>>>>>> a8edf9d8
 
 // Everything namespaced inside Canvas
 Canvas = {

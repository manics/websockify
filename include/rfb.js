/*
 * noVNC: HTML5 VNC client
 * Copyright (C) 2010 Joel Martin
 * Licensed under LGPL-3 (see LICENSE.LGPL-3)
 *
 * See README.md for usage and integration instructions.
 */

<<<<<<< HEAD
//"use strict";
/*jslint white: false, nomen: false, browser: true, bitwise: false */
/*global window, WebSocket, Util, Canvas, VNC_native_ws, Base64, DES */

// Globals defined here
//var RFB;

/*
 * RFB namespace
 */

RFB = {

/* 
 * External interface variables and methods
 */
host           : '',
port           : 5900,
password       : '',

encrypt        : true,
true_color     : false,
b64encode      : true,  // false means UTF-8 on the wire
local_cursor   : true,
connectTimeout : 2000,  // time to wait for connection
stateinvalid   : false,

// In preference order
encodings      : [
    ['COPYRECT',         0x01, 'display_copy_rect'],
    ['TIGHT_PNG',        -260, 'display_tight_png'],
    ['HEXTILE',          0x05, 'display_hextile'],
    ['RRE',              0x02, 'display_rre'],
    ['RAW',              0x00, 'display_raw'],
    ['DesktopSize',      -223, 'set_desktopsize'],
    ['Cursor',           -239, 'set_cursor'],

    // Psuedo-encoding settings
    ['JPEG_quality_lo',   -32, 'set_jpeg_quality'],
//    ['JPEG_quality_hi',   -23, 'set_jpeg_quality'],
    ['compress_lo',      -255, 'set_compress_level']
//    ['compress_hi',      -247, 'set_compress_level']
    ],


setUpdateState: function(externalUpdateState) {
    RFB.externalUpdateState = externalUpdateState;
},

setClipboardReceive: function(clipReceive) {
    RFB.clipboardCopyTo = clipReceive;
},

setCanvasID: function(canvasID) {
    RFB.canvasID = canvasID;
},

setEncrypt: function(encrypt) {
    if ((!encrypt) || (encrypt in {'0':1, 'no':1, 'false':1})) {
        RFB.encrypt = false;
    } else {
        RFB.encrypt = true;
    }
},

setBase64: function(b64) {
    if ((!b64) || (b64 in {'0':1, 'no':1, 'false':1})) {
        RFB.b64encode = false;
    } else {
        RFB.b64encode = true;
    }
    Util.Debug("Set b64encode to: " + RFB.b64encode);
},

setTrueColor: function(trueColor) {
    if ((!trueColor) || (trueColor in {'0':1, 'no':1, 'false':1})) {
        RFB.true_color = false;
    } else {
        RFB.true_color = true;
    }
},

setCursor: function(cursor) {
=======
"use strict";
/*jslint white: false, browser: true, bitwise: false */
/*global window, WebSocket, Util, Canvas, VNC_native_ws, Base64, DES */


function RFB(conf) {

conf               = conf || {}; // Configuration
var that           = {},         // Public API interface

    // Pre-declare private functions used before definitions (jslint)
    init_vars, updateState, init_msg, normal_msg, recv_message,
    framebufferUpdate, show_timings,

    pixelFormat, clientEncodings, fbUpdateRequest,
    keyEvent, pointerEvent, clientCutText,

    extract_data_uri, scan_tight_imgs,

    send_array, checkEvents,  // Overridable for testing


    //
    // Private RFB namespace variables
    //
    rfb_host       = '',
    rfb_port       = 5900,
    rfb_password   = '',

    rfb_state      = 'disconnected',
    rfb_version    = 0,
    rfb_max_version= 3.8,
    rfb_auth_scheme= '',
    rfb_shared     = 1,


    // In preference order
    encodings      = [
        ['COPYRECT',         0x01 ],
        ['TIGHT_PNG',        -260 ],
        ['HEXTILE',          0x05 ],
        ['RRE',              0x02 ],
        ['RAW',              0x00 ],
        ['DesktopSize',      -223 ],
        ['Cursor',           -239 ],

        // Psuedo-encoding settings
        ['JPEG_quality_lo',   -32 ],
        //['JPEG_quality_hi',   -23 ],
        ['compress_lo',      -255 ]
        //['compress_hi',      -247 ]
        ],

    encHandlers    = {},
    encNames       = {}, 

    ws             = null,  // Web Socket object
    canvas         = null,  // Canvas object
    sendID         = null,  // Send Queue check timer

    // Receive and send queues
    RQ             = [],  // Receive Queue
    SQ             = "",  // Send Queue

    // Frame buffer update state
    FBU            = {
        rects          : 0,
        subrects       : 0,  // RRE and HEXTILE
        lines          : 0,  // RAW
        tiles          : 0,  // HEXTILE
        bytes          : 0,
        x              : 0,
        y              : 0,
        width          : 0, 
        height         : 0,
        encoding       : 0,
        subencoding    : -1,
        background     : null,
        imgs           : []  // TIGHT_PNG image queue
    },

    fb_Bpp         = 4,
    fb_depth       = 3,
    fb_width       = 0,
    fb_height      = 0,
    fb_name        = "",

    cuttext        = 'none', // ServerCutText wait state
    cuttext_length = 0,

    scan_imgs_rate = 100,
    last_req_time  = 0,
    rre_chunk_sz   = 100,

    timing         = {
        last_fbu       : 0,
        fbu_total      : 0,
        fbu_total_cnt  : 0,
        full_fbu_total : 0,
        full_fbu_cnt   : 0,

        fbu_rt_start   : 0,
        fbu_rt_total   : 0,
        fbu_rt_cnt     : 0,

        history        : [],
        history_start  : 0,
        h_time         : 0,
        h_rects        : 0,
        h_fbus         : 0,
        h_bytes        : 0,
        h_pixels       : 0
    },

    test_mode        = false,

    /* Mouse state */
    mouse_buttonMask = 0,
    mouse_arr        = [];


//
// Configuration settings
//

// VNC viewport rendering Canvas
Util.conf_default(conf, that, 'target', 'VNC_canvas');

Util.conf_default(conf, that, 'encrypt',        false, true);
Util.conf_default(conf, that, 'true_color',     true, true);
// false means UTF-8 on the wire
Util.conf_default(conf, that, 'b64encode',      true, true);
Util.conf_default(conf, that, 'local_cursor',   true, true);

// time to wait for connection
Util.conf_default(conf, that, 'connectTimeout', 2000);
// frequency to check for send/receive
Util.conf_default(conf, that, 'check_rate',     217);
// frequency to send frameBufferUpdate requests
Util.conf_default(conf, that, 'fbu_req_rate',   1413);

// state update callback
Util.conf_default(conf, that, 'updateState', function () {
        Util.Debug(">> externalUpdateState stub"); });
// clipboard contents received callback
Util.conf_default(conf, that, 'clipboardReceive', function () {
    Util.Debug(">> clipboardReceive stub"); });


// Override/add some specific getters/setters
that.set_local_cursor = function(cursor) {
>>>>>>> 8db09746
    if ((!cursor) || (cursor in {'0':1, 'no':1, 'false':1})) {
        conf.local_cursor = false;
    } else {
        if (canvas.get_cursor_uri()) {
            conf.local_cursor = true;
        } else {
            Util.Warn("Browser does not support local cursor");
        }
    }
};

that.get_canvas = function() {
    return canvas;
};




//
// Private functions
//

//
// Setup routines
//

// Create the public API interface
function constructor() {
    var i;
    //Util.Debug(">> init");

    // Create lookup tables based encoding number
    for (i=0; i < encodings.length; i+=1) {
        encHandlers[encodings[i][1]] = encHandlers[encodings[i][0]];
        encNames[encodings[i][1]] = encodings[i][0];
    }
    // Initialize canvas
    try {
        canvas = new Canvas({'target': conf.target});
    } catch (exc) {
        Util.Error("Canvas exception: " + exc);
        updateState('fatal', "No working Canvas");
    }

    //Util.Debug("<< init");
    return that;  // Return the public API interface
}

function init_ws() {
    //Util.Debug(">> init_ws");

    var uri = "", vars = [];
    if (conf.encrypt) {
        uri = "wss://";
    } else {
        uri = "ws://";
    }
    uri += rfb_host + ":" + rfb_port + "/";
    if (conf.b64encode) {
        vars.push("b64encode");
    }
    if (vars.length > 0) {
        uri += "?" + vars.join("&");
    }
    Util.Info("connecting to " + uri);
    ws = new WebSocket(uri);

    ws.onmessage = recv_message;
    ws.onopen = function(e) {
        Util.Debug(">> WebSocket.onopen");
        if (rfb_state === "connect") {
            updateState('ProtocolVersion', "Starting VNC handshake");
        } else {
            updateState('failed', "Got unexpected WebSockets connection");
        }
        Util.Debug("<< WebSocket.onopen");
    };
    ws.onclose = function(e) {
        Util.Debug(">> WebSocket.onclose");
        if (rfb_state === 'normal') {
            updateState('failed', 'Server disconnected');
        } else if (rfb_state === 'ProtocolVersion') {
            updateState('failed', 'Failed to connect to server');
        } else  {
            updateState('disconnected', 'VNC disconnected');
        }
        Util.Debug("<< WebSocket.onclose");
    };
    ws.onerror = function(e) {
        Util.Debug(">> WebSocket.onerror");
        updateState('failed', "WebSocket error");
        Util.Debug("<< WebSocket.onerror");
    };

    setTimeout(function () {
            if (ws.readyState === WebSocket.CONNECTING) {
                updateState('failed', "Connect timeout");
            }
        }, conf.connectTimeout);

    //Util.Debug("<< init_ws");
}

init_vars = function() {
    /* Reset state */
    cuttext          = 'none';
    cuttext_length   = 0;
    RQ               = [];
    SQ               = "";
    FBU.rects        = 0;
    FBU.subrects     = 0;  // RRE and HEXTILE
    FBU.lines        = 0;  // RAW
    FBU.tiles        = 0;  // HEXTILE
    FBU.imgs         = []; // TIGHT_PNG image queue
    mouse_buttonMask = 0;
    mouse_arr        = [];

    timing.history_start = 0;
    timing.history       = [];
    timing.h_fbus        = 0;
    timing.h_rects       = 0;
    timing.h_bytes       = 0;
    timing.h_pixels      = 0;
};

//
// Utility routines
//


/*
 * Running states:
 *   disconnected - idle state
 *   normal       - connected
 *
 * Page states:
 *   loaded       - page load, equivalent to disconnected
 *   connect      - starting initialization
 *   password     - waiting for password
 *   failed       - abnormal transition to disconnected
 *   fatal        - failed to load page, or fatal error
 *
 * VNC initialization states:
 *   ProtocolVersion
 *   Security
 *   Authentication
 *   SecurityResult
 *   ServerInitialization
 */
updateState = function(state, statusMsg) {
    var func, cmsg, oldstate = rfb_state;
    if (state === oldstate) {
        /* Already here, ignore */
        Util.Debug("Already in state '" + state + "', ignoring.");
        return;
    }

    if (oldstate === 'fatal') {
        Util.Error("Fatal error, cannot continue");
    }

    if ((state === 'failed') || (state === 'fatal')) {
        func = Util.Error;
    } else {
        func = Util.Warn;
    }

<<<<<<< HEAD
/* RFB/VNC initialisation */
init_msg: function () {
    //Util.Debug(">> init_msg [RFB.state '" + RFB.state + "']");
    if (RFB.stateinvalid)
        return;
    var RQ = RFB.RQ, strlen, reason, reason_len, sversion, cversion,
        i, types, num_types, challenge, response, bpp, depth,
        big_endian, true_color, name_length;
=======
    cmsg = typeof(statusMsg) !== 'undefined' ? (" Msg: " + statusMsg) : "";
    func("New state '" + state + "', was '" + oldstate + "'." + cmsg);

    if ((oldstate === 'failed') && (state === 'disconnected')) {
        // Do disconnect action, but stay in failed state.
        rfb_state = 'failed';
    } else {
        rfb_state = state;
    }
>>>>>>> 8db09746

    switch (state) {
    case 'loaded':
    case 'disconnected':

        if (sendID) {
            clearInterval(sendID);
            sendID = null;
        }

        if (ws) {
            if (ws.readyState === WebSocket.OPEN) {
                ws.close();
            }
            ws.onmessage = function (e) { return; };
        }

        if (canvas && canvas.getContext()) {
            canvas.stop();
            if (! /__debug__$/i.test(document.location.href)) {
                canvas.clear();
            }
        }

        show_timings();

        break;


    case 'connect':
        init_vars();

        if ((ws) && (ws.readyState === WebSocket.OPEN)) {
            ws.close();
        }
        init_ws(); // onopen transitions to 'ProtocolVersion'

        break;


    case 'password':
        // Ignore password state by default
        break;


    case 'normal':
        if ((oldstate === 'disconnected') || (oldstate === 'failed')) {
            Util.Error("Invalid transition from 'disconnected' or 'failed' to 'normal'");
        }

        break;


    case 'failed':
        if (oldstate === 'disconnected') {
            Util.Error("Invalid transition from 'disconnected' to 'failed'");
        }
        if (oldstate === 'normal') {
            Util.Error("Error while connected.");
        }
        if (oldstate === 'init') {
            Util.Error("Error while initializing.");
        }

        if ((ws) && (ws.readyState === WebSocket.OPEN)) {
            ws.close();
        }
        // Make sure we transition to disconnected
        setTimeout(function() { updateState('disconnected'); }, 50);

        break;


    default:
        // Invalid state transition

    }

    if ((oldstate === 'failed') && (state === 'disconnected')) {
        // Leave the failed message
        conf.updateState(that, state, oldstate);
    } else {
        conf.updateState(that, state, oldstate, statusMsg);
    }
};

function encode_message(arr) {
    if (conf.b64encode) {
        /* base64 encode */
        SQ = SQ + Base64.encode(arr);
    } else {
        /* UTF-8 encode. 0 -> 256 to avoid WebSockets framing */
        SQ = SQ + arr.map(function (num) {
                if (num === 0) {
                    return String.fromCharCode(256);
                } else {
                    return String.fromCharCode(num);
                }
            } ).join('');
    }
}

function decode_message(data) {
    var i, length;
    //Util.Debug(">> decode_message: " + data);
    if (conf.b64encode) {
        /* base64 decode */
        RQ = RQ.concat(Base64.decode(data, 0));
    } else {
        /* UTF-8 decode. 256 -> 0 to WebSockets framing */
        length = data.length;
        for (i=0; i < length; i += 1) {
            RQ.push(data.charCodeAt(i) % 256);
        }
    }
    //Util.Debug(">> decode_message, RQ: " + RQ);
}

function handle_message() {
    //Util.Debug("RQ.slice(0,20): " + RQ.slice(0,20) + " (" + RQ.length + ")");
    if (RQ.length == 0) {
        Util.Warn("handle_message called on empty receive queue");
        return;
    }
    switch (rfb_state) {
    case 'disconnected':
        Util.Error("Got data while disconnected");
        break;
    case 'failed':
        Util.Warn("Giving up!");
        that.disconnect();
        break;
    case 'normal':
        if (normal_msg() && RQ.length > 0) {
            // true means we can continue processing
            Util.Debug("More data to process");
            // Give other events a chance to run
            setTimeout(handle_message, 10);
        }
        break;
    default:
        init_msg();
        break;
    }
}

recv_message = function(e) {
    //Util.Debug(">> recv_message");

    try {
        decode_message(e.data);
        if (RQ.length > 0) {
            handle_message();
        } else {
            Util.Debug("Ignoring empty message");
        }
    } catch (exc) {
        if (typeof exc.stack !== 'undefined') {
            Util.Warn("recv_message, caught exception: " + exc.stack);
        } else if (typeof exc.description !== 'undefined') {
            Util.Warn("recv_message, caught exception: " + exc.description);
        } else {
            Util.Warn("recv_message, caught exception:" + exc);
        }
        if (typeof exc.name !== 'undefined') {
            updateState('failed', exc.name + ": " + exc.message);
        } else {
            updateState('failed', exc);
        }
    }
    //Util.Debug("<< recv_message");
};

// overridable for testing
send_array = function(arr) {
    //Util.Debug(">> send_array: " + arr);
    encode_message(arr);
    if (ws.bufferedAmount === 0) {
        //Util.Debug("arr: " + arr);
        //Util.Debug("SQ: " + SQ);
        ws.send(SQ);
        SQ = "";
    } else {
        Util.Debug("Delaying send");
    }
};

function send_string(str) {
    //Util.Debug(">> send_string: " + str);
    send_array(str.split('').map(
        function (chr) { return chr.charCodeAt(0); } ) );
}

function genDES(password, challenge) {
    var i, passwd, response;
    passwd = [];
    response = challenge.slice();
    for (i=0; i < password.length; i += 1) {
        passwd.push(password.charCodeAt(i));
    }

    DES.setKeys(passwd);
    DES.encrypt(response, 0, response, 0);
    DES.encrypt(response, 8, response, 8);
    return response;
}

function flushClient() {
    if (mouse_arr.length > 0) {
        //send_array(mouse_arr.concat(fbUpdateRequest(1)));
        send_array(mouse_arr);
        setTimeout(function() {
                send_array(fbUpdateRequest(1));
            }, 50);

        mouse_arr = [];
        return true;
    } else {
        return false;
    }
}

// overridable for testing
checkEvents = function() {
    var now;
    if (rfb_state === 'normal') {
        if (! flushClient()) {
            now = new Date().getTime();
            if (now > last_req_time + conf.fbu_req_rate) {
                last_req_time = now;
                send_array(fbUpdateRequest(1));
            }
        }
    }
    setTimeout(checkEvents, conf.check_rate);
};

function keyPress(keysym, down) {
    var arr;
    arr = keyEvent(keysym, down);
    arr = arr.concat(fbUpdateRequest(1));
    send_array(arr);
}

function mouseButton(x, y, down, bmask) {
    if (down) {
        mouse_buttonMask |= bmask;
    } else {
        mouse_buttonMask ^= bmask;
    }
    mouse_arr = mouse_arr.concat( pointerEvent(x, y) );
    flushClient();
}

function mouseMove(x, y) {
    //Util.Debug('>> mouseMove ' + x + "," + y);
    mouse_arr = mouse_arr.concat( pointerEvent(x, y) );
}


function update_timings() {
    var now, offset;
    now = (new Date()).getTime();
    timing.history.push([now,
            timing.h_fbus,
            timing.h_rects,
            timing.h_bytes,
            timing.h_pixels]);
    timing.h_fbus = 0;
    timing.h_rects = 0;
    timing.h_bytes = 0;
    timing.h_pixels = 0;
    if ((rfb_state !== 'disconnected') && (rfb_state !== 'failed')) {
        // Try for every second
        offset = (now - timing.history_start) % 1000;
        if (offset < 500) {
            setTimeout(update_timings, 1000 - offset);
        } else {
            setTimeout(update_timings, 2000 - offset);
        }
    }
}

show_timings = function() {
    var i, history, msg,
        delta, tot_time = 0, tot_fbus = 0, tot_rects = 0,
        tot_bytes = 0, tot_pixels = 0;
    if (timing.history_start === 0) { return; }
    //Util.Debug(">> show_timings");
    update_timings();  // Final accumulate
    msg = "\nTimings\n";
    msg += "  time: fbus,rects,bytes,pixels\n";
    for (i=0; i < timing.history.length; i += 1) {
        history = timing.history[i];
        delta = ((history[0]-timing.history_start)/1000);
        tot_time = delta;
        tot_fbus += history[1];
        tot_rects += history[2];
        tot_bytes += history[3];
        tot_pixels += history[4];

        msg += "  " + delta.toFixed(3);
        msg += ": " + history.slice(1) + "\n";
    }
    msg += "\nTotals:\n";
    msg += "  time: fbus,rects,bytes,pixels\n";
    msg += "  " + tot_time.toFixed(3);
    msg += ": " + tot_fbus + "," + tot_rects;
    msg += "," + tot_bytes + "," + tot_pixels;
    Util.Info(msg);
    //Util.Debug("<< show_timings");
};

//
// Server message handlers
//

// RFB/VNC initialisation message handler
init_msg = function() {
    //Util.Debug(">> init_msg [rfb_state '" + rfb_state + "']");

    var strlen, reason, reason_len, sversion, cversion,
        i, types, num_types, challenge, response, bpp, depth,
        big_endian, true_color, name_length;

    //Util.Debug("RQ (" + RQ.length + ") " + RQ);
    switch (rfb_state) {

    case 'ProtocolVersion' :
        if (RQ.length < 12) {
            updateState('failed',
                    "Disconnected: incomplete protocol version");
            return;
        }
        sversion = RQ.shiftStr(12).substr(4,7);
        Util.Info("Server ProtocolVersion: " + sversion);
        switch (sversion) {
            case "003.003": rfb_version = 3.3; break;
            case "003.007": rfb_version = 3.7; break;
            case "003.008": rfb_version = 3.8; break;
            default:
                updateState('failed',
                        "Invalid server version " + sversion);
                return;
        }
        if (rfb_version > rfb_max_version) { 
            rfb_version = rfb_max_version;
        }

        if (! test_mode) {
            sendID = setInterval(function() {
                    // Send updates either at a rate of one update
                    // every 50ms, or whatever slower rate the network
                    // can handle.
                    if (ws.bufferedAmount === 0) {
                        if (SQ) {
                            ws.send(SQ);
                            SQ = "";
                        }
                    } else {
                        Util.Debug("Delaying send");
                    }
                }, 50);
        }

        cversion = "00" + parseInt(rfb_version,10) +
                   ".00" + ((rfb_version * 10) % 10);
        send_string("RFB " + cversion + "\n");
        updateState('Security', "Sent ProtocolVersion: " + sversion);
        break;

    case 'Security' :
        if (rfb_version >= 3.7) {
            num_types = RQ.shift8();
            if (num_types === 0) {
                strlen = RQ.shift32();
                reason = RQ.shiftStr(strlen);
                updateState('failed',
                        "Disconnected: security failure: " + reason);
                return;
            }
            rfb_auth_scheme = 0;
            types = RQ.shiftBytes(num_types);
            Util.Debug("Server security types: " + types);
            for (i=0; i < types.length; i+=1) {
                if ((types[i] > rfb_auth_scheme) && (types[i] < 3)) {
                    rfb_auth_scheme = types[i];
                }
            }
            if (rfb_auth_scheme === 0) {
                updateState('failed',
                        "Disconnected: unsupported security types: " + types);
                return;
            }
            
            send_array([rfb_auth_scheme]);
        } else {
            if (RQ.length < 4) {
                updateState('failed', "Invalid security frame");
                return;
            }
            rfb_auth_scheme = RQ.shift32();
        }
        updateState('Authentication',
                "Authenticating using scheme: " + rfb_auth_scheme);
        init_msg();  // Recursive fallthrough (workaround JSLint complaint)
        break;

    case 'Authentication' :
        //Util.Debug("Security auth scheme: " + rfb_auth_scheme);
        switch (rfb_auth_scheme) {
            case 0:  // connection failed
                if (RQ.length < 4) {
                    //Util.Debug("   waiting for auth reason bytes");
                    return;
                }
                strlen = RQ.shift32();
                reason = RQ.shiftStr(strlen);
                updateState('failed',
                        "Disconnected: auth failure: " + reason);
                return;
            case 1:  // no authentication
                updateState('SecurityResult');
                break;
            case 2:  // VNC authentication
                if (rfb_password.length === 0) {
                    updateState('password', "Password Required");
                    return;
                }
                if (RQ.length < 16) {
                    //Util.Debug("   waiting for auth challenge bytes");
                    return;
                }
                challenge = RQ.shiftBytes(16);
                //Util.Debug("Password: " + rfb_password);
                //Util.Debug("Challenge: " + challenge +
                //           " (" + challenge.length + ")");
                response = genDES(rfb_password, challenge);
                //Util.Debug("Response: " + response +
                //           " (" + response.length + ")");
                
                //Util.Debug("Sending DES encrypted auth response");
                send_array(response);
                updateState('SecurityResult');
                break;
            default:
                updateState('failed',
                        "Disconnected: unsupported auth scheme: " +
                        rfb_auth_scheme);
                return;
        }
        break;

    case 'SecurityResult' :
        if (RQ.length < 4) {
            updateState('failed', "Invalid VNC auth response");
            return;
        }
        switch (RQ.shift32()) {
            case 0:  // OK
                updateState('ServerInitialisation', "Authentication OK");
                break;
            case 1:  // failed
                if (rfb_version >= 3.8) {
                    reason_len = RQ.shift32();
                    reason = RQ.shiftStr(reason_len);
                    updateState('failed', reason);
                } else {
                    updateState('failed', "Authentication failed");
                }
                return;
            case 2:  // too-many
                updateState('failed',
                        "Disconnected: too many auth attempts");
                return;
        }
        send_array([rfb_shared]); // ClientInitialisation
        break;

    case 'ServerInitialisation' :
        if (RQ.length < 24) {
            updateState('failed', "Invalid server initialisation");
            return;
        }

        /* Screen size */
        fb_width  = RQ.shift16();
        fb_height = RQ.shift16();

        /* PIXEL_FORMAT */
        bpp            = RQ.shift8();
        depth          = RQ.shift8();
        big_endian     = RQ.shift8();
        true_color     = RQ.shift8();

        Util.Info("Screen: " + fb_width + "x" + fb_height + 
                  ", bpp: " + bpp + ", depth: " + depth +
                  ", big_endian: " + big_endian +
                  ", true_color: " + true_color);

        /* Connection name/title */
        RQ.shiftStr(12);
        name_length   = RQ.shift32();
        fb_name = RQ.shiftStr(name_length);

        canvas.resize(fb_width, fb_height, conf.true_color);
        canvas.start(keyPress, mouseButton, mouseMove);

        if (conf.true_color) {
            fb_Bpp           = 4;
            fb_depth         = 3;
        } else {
            fb_Bpp           = 1;
            fb_depth         = 1;
        }

        response = pixelFormat();
        response = response.concat(clientEncodings());
        response = response.concat(fbUpdateRequest(0));
        timing.fbu_rt_start = (new Date()).getTime();
        send_array(response);
        
        /* Start pushing/polling */
        setTimeout(checkEvents, conf.check_rate);
        setTimeout(scan_tight_imgs, scan_imgs_rate);
        timing.history_start = (new Date()).getTime();
        setTimeout(update_timings, 1000);

        if (conf.encrypt) {
            updateState('normal', "Connected (encrypted) to: " + fb_name);
        } else {
            updateState('normal', "Connected (unencrypted) to: " + fb_name);
        }
        break;
    }
    //Util.Debug("<< init_msg");
};


/* Normal RFB/VNC server message handler */
normal_msg = function() {
    //Util.Debug(">> normal_msg");

    var ret = true, msg_type,
        c, first_colour, num_colours, red, green, blue;

    //Util.Debug(">> msg RQ.slice(0,10): " + RQ.slice(0,20));
    //Util.Debug(">> msg RQ.slice(-10,-1): " + RQ.slice(RQ.length-10,RQ.length));
    if (FBU.rects > 0) {
        msg_type = 0;
    } else if (cuttext !== 'none') {
        msg_type = 3;
    } else {
        msg_type = RQ.shift8();
    }
    switch (msg_type) {
    case 0:  // FramebufferUpdate
        ret = framebufferUpdate(); // false means need more data
        break;
    case 1:  // SetColourMapEntries
        Util.Debug("SetColourMapEntries");
        RQ.shift8();  // Padding
        first_colour = RQ.shift16(); // First colour
        num_colours = RQ.shift16();
        for (c=0; c < num_colours; c+=1) { 
            red = RQ.shift16();
            //Util.Debug("red before: " + red);
            red = parseInt(red / 256, 10);
            //Util.Debug("red after: " + red);
            green = parseInt(RQ.shift16() / 256, 10);
            blue = parseInt(RQ.shift16() / 256, 10);
            canvas.set_colourMap([red, green, blue], first_colour + c);
        }
        Util.Info("Registered " + num_colours + " colourMap entries");
        //Util.Debug("colourMap: " + canvas.get_colourMap());
        break;
    case 2:  // Bell
        Util.Warn("Bell (unsupported)");
        break;
    case 3:  // ServerCutText
        Util.Debug("ServerCutText");
        Util.Debug("RQ:" + RQ.slice(0,20));
        if (cuttext === 'none') {
            cuttext = 'header';
        }
        if (cuttext === 'header') {
            if (RQ.length < 7) {
                //Util.Debug("waiting for ServerCutText header");
                return false;
            }
            RQ.shiftBytes(3);  // Padding
            cuttext_length = RQ.shift32();
        }
        cuttext = 'bytes';
        if (RQ.length < cuttext_length) {
            //Util.Debug("waiting for ServerCutText bytes");
            return false;
        }
        conf.clipboardReceive(that, RQ.shiftStr(cuttext_length));
        cuttext = 'none';
        break;
    default:
        updateState('failed',
                "Disconnected: illegal server message type " + msg_type);
        Util.Debug("RQ.slice(0,30):" + RQ.slice(0,30));
        break;
    }
    //Util.Debug("<< normal_msg");
    return ret;
};

framebufferUpdate = function() {
    var now, fbu_rt_diff, last_bytes, last_rects, ret = true;

    if (FBU.rects === 0) {
        //Util.Debug("New FBU: RQ.slice(0,20): " + RQ.slice(0,20));
        if (RQ.length < 3) {
            RQ.unshift(0);  // FBU msg_type
            Util.Debug("   waiting for FBU header bytes");
            return false;
        }
        RQ.shift8();
        FBU.rects = RQ.shift16();
        //Util.Debug("FramebufferUpdate, rects:" + FBU.rects);
        FBU.bytes = 0;
        timing.cur_fbu = 0;
        timing.h_fbus += 1;
        if (timing.fbu_rt_start > 0) {
            now = (new Date()).getTime();
            Util.Info("First FBU latency: " + (now - timing.fbu_rt_start));
        }
    }

    while (FBU.rects > 0) {
        if (rfb_state !== "normal") {
            return false;
        }
        if (RQ.length < FBU.bytes) {
            return false;
        }
        if (FBU.bytes === 0) {
            if (RQ.length < 12) {
                //Util.Debug("   waiting for rect header bytes");
                return false;
            }
            /* New FramebufferUpdate */
            FBU.x      = RQ.shift16();
            FBU.y      = RQ.shift16();
            FBU.width  = RQ.shift16();
            FBU.height = RQ.shift16();
            FBU.encoding = parseInt(RQ.shift32(), 10);
            timing.h_bytes += 12;

            if (encNames[FBU.encoding]) {
                // Debug:
                /*
                var msg =  "FramebufferUpdate rects:" + FBU.rects;
                msg += " x: " + FBU.x + " y: " + FBU.y
                msg += " width: " + FBU.width + " height: " + FBU.height;
                msg += " encoding:" + FBU.encoding;
                msg += "(" + encNames[FBU.encoding] + ")";
                msg += ", RQ.length: " + RQ.length;
                Util.Debug(msg);
                */
            } else {
                updateState('failed',
                        "Disconnected: unsupported encoding " +
                        FBU.encoding);
                return false;
            }
        }

        timing.last_fbu = (new Date()).getTime();
        last_bytes = RQ.length;
        last_rects = FBU.rects;

        // false ret means need more data
        ret = encHandlers[FBU.encoding]();

        now = (new Date()).getTime();
        timing.cur_fbu += (now - timing.last_fbu);
        timing.h_bytes += last_bytes-RQ.length;

        if (FBU.rects < last_rects) {
            // Some work was done
            timing.h_rects += last_rects-FBU.rects;
            timing.h_pixels += FBU.width*FBU.height;
        }

        if (FBU.rects === 0) {
            if (((FBU.width === fb_width) &&
                        (FBU.height === fb_height)) ||
                    (timing.fbu_rt_start > 0)) {
                timing.full_fbu_total += timing.cur_fbu;
                timing.full_fbu_cnt += 1;
                Util.Info("Timing of full FBU, cur: " +
                          timing.cur_fbu + ", total: " +
                          timing.full_fbu_total + ", cnt: " +
                          timing.full_fbu_cnt + ", avg: " +
                          (timing.full_fbu_total /
                              timing.full_fbu_cnt));
            }
            if (timing.fbu_rt_start > 0) {
                fbu_rt_diff = now - timing.fbu_rt_start;
                timing.fbu_rt_total += fbu_rt_diff;
                timing.fbu_rt_cnt += 1;
                Util.Info("full FBU round-trip, cur: " +
                          fbu_rt_diff + ", total: " +
                          timing.fbu_rt_total + ", cnt: " +
                          timing.fbu_rt_cnt + ", avg: " +
                          (timing.fbu_rt_total /
                              timing.fbu_rt_cnt));
                timing.fbu_rt_start = 0;
            }
        }
    }
    return ret;
};

//
// FramebufferUpdate encodings
//

encHandlers.RAW = function display_raw() {
    //Util.Debug(">> display_raw");

    var cur_y, cur_height; 

    if (FBU.lines === 0) {
        FBU.lines = FBU.height;
    }
    FBU.bytes = FBU.width * fb_Bpp; // At least a line
    if (RQ.length < FBU.bytes) {
        //Util.Debug("   waiting for " +
        //           (FBU.bytes - RQ.length) + " RAW bytes");
        return false;
    }
    cur_y = FBU.y + (FBU.height - FBU.lines);
    cur_height = Math.min(FBU.lines,
                          Math.floor(RQ.length/(FBU.width * fb_Bpp)));
    canvas.blitImage(FBU.x, cur_y, FBU.width, cur_height, RQ, 0);
    RQ.shiftBytes(FBU.width * cur_height * fb_Bpp);
    FBU.lines -= cur_height;

    if (FBU.lines > 0) {
        FBU.bytes = FBU.width * fb_Bpp; // At least another line
    } else {
        FBU.rects -= 1;
        FBU.bytes = 0;
    }
    return true;
};

encHandlers.COPYRECT = function display_copy_rect() {
    //Util.Debug(">> display_copy_rect");

    var old_x, old_y;

    if (RQ.length < 4) {
        //Util.Debug("   waiting for " +
        //           (FBU.bytes - RQ.length) + " COPYRECT bytes");
        return false;
    }
    old_x = RQ.shift16();
    old_y = RQ.shift16();
    canvas.copyImage(old_x, old_y, FBU.x, FBU.y, FBU.width, FBU.height);
    FBU.rects -= 1;
    FBU.bytes = 0;
    return true;
};

encHandlers.RRE = function display_rre() {
    //Util.Debug(">> display_rre (" + RQ.length + " bytes)");
    var color, x, y, width, height, chunk;

    if (FBU.subrects === 0) {
        if (RQ.length < 4 + fb_Bpp) {
            //Util.Debug("   waiting for " +
            //           (4 + fb_Bpp - RQ.length) + " RRE bytes");
            return false;
        }
        FBU.subrects = RQ.shift32();
        color = RQ.shiftBytes(fb_Bpp); // Background
        canvas.fillRect(FBU.x, FBU.y, FBU.width, FBU.height, color);
    }
    while ((FBU.subrects > 0) && (RQ.length >= (fb_Bpp + 8))) {
        color = RQ.shiftBytes(fb_Bpp);
        x = RQ.shift16();
        y = RQ.shift16();
        width = RQ.shift16();
        height = RQ.shift16();
        canvas.fillRect(FBU.x + x, FBU.y + y, width, height, color);
        FBU.subrects -= 1;
    }
    //Util.Debug("   display_rre: rects: " + FBU.rects +
    //           ", FBU.subrects: " + FBU.subrects);

    if (FBU.subrects > 0) {
        chunk = Math.min(rre_chunk_sz, FBU.subrects);
        FBU.bytes = (fb_Bpp + 8) * chunk;
    } else {
        FBU.rects -= 1;
        FBU.bytes = 0;
    }
    //Util.Debug("<< display_rre, FBU.bytes: " + FBU.bytes);
    return true;
};

encHandlers.HEXTILE = function display_hextile() {
    //Util.Debug(">> display_hextile");
    var subencoding, subrects, idx, tile, color, cur_tile,
        tile_x, x, w, tile_y, y, h, xy, s, sx, sy, wh, sw, sh;

    if (FBU.tiles === 0) {
        FBU.tiles_x = Math.ceil(FBU.width/16);
        FBU.tiles_y = Math.ceil(FBU.height/16);
        FBU.total_tiles = FBU.tiles_x * FBU.tiles_y;
        FBU.tiles = FBU.total_tiles;
    }

    /* FBU.bytes comes in as 1, RQ.length at least 1 */
    while (FBU.tiles > 0) {
        FBU.bytes = 1;
        if (RQ.length < FBU.bytes) {
            //Util.Debug("   waiting for HEXTILE subencoding byte");
            return false;
        }
        subencoding = RQ[0];  // Peek
        if (subencoding > 30) { // Raw
            updateState('failed',
                    "Disconnected: illegal hextile subencoding " + subencoding);
            //Util.Debug("RQ.slice(0,30):" + RQ.slice(0,30));
            return false;
        }
        subrects = 0;
        cur_tile = FBU.total_tiles - FBU.tiles;
        tile_x = cur_tile % FBU.tiles_x;
        tile_y = Math.floor(cur_tile / FBU.tiles_x);
        x = FBU.x + tile_x * 16;
        y = FBU.y + tile_y * 16;
        w = Math.min(16, (FBU.x + FBU.width) - x);
        h = Math.min(16, (FBU.y + FBU.height) - y);

        /* Figure out how much we are expecting */
        if (subencoding & 0x01) { // Raw
            //Util.Debug("   Raw subencoding");
            FBU.bytes += w * h * fb_Bpp;
        } else {
            if (subencoding & 0x02) { // Background
                FBU.bytes += fb_Bpp;
            }
            if (subencoding & 0x04) { // Foreground
                FBU.bytes += fb_Bpp;
            }
            if (subencoding & 0x08) { // AnySubrects
                FBU.bytes += 1;   // Since we aren't shifting it off
                if (RQ.length < FBU.bytes) {
                    /* Wait for subrects byte */
                    //Util.Debug("   waiting for hextile subrects header byte");
                    return false;
                }
                subrects = RQ[FBU.bytes-1]; // Peek
                if (subencoding & 0x10) { // SubrectsColoured
                    FBU.bytes += subrects * (fb_Bpp + 2);
                } else {
                    FBU.bytes += subrects * 2;
                }
            }
        }

        //Util.Debug("   tile:" + cur_tile + "/" + (FBU.total_tiles - 1) +
        //      ", subencoding:" + subencoding +
        //      "(last: " + FBU.lastsubencoding + "), subrects:" +
        //      subrects + ", tile:" + tile_x + "," + tile_y +
        //      " [" + x + "," + y + "]@" + w + "x" + h +
        //      ", d.length:" + RQ.length + ", bytes:" + FBU.bytes +
        //      " last:" + RQ.slice(FBU.bytes-10, FBU.bytes) +
        //      " next:" + RQ.slice(FBU.bytes-1, FBU.bytes+10));
        if (RQ.length < FBU.bytes) {
            //Util.Debug("   waiting for " +
            //           (FBU.bytes - RQ.length) + " hextile bytes");
            return false;
        }

        /* We know the encoding and have a whole tile */
        FBU.subencoding = RQ[0];
        idx = 1;
        if (FBU.subencoding === 0) {
            if (FBU.lastsubencoding & 0x01) {
                /* Weird: ignore blanks after RAW */
                Util.Debug("     Ignoring blank after RAW");
            } else {
                canvas.fillRect(x, y, w, h, FBU.background);
            }
        } else if (FBU.subencoding & 0x01) { // Raw
            canvas.blitImage(x, y, w, h, RQ, idx);
        } else {
            if (FBU.subencoding & 0x02) { // Background
                FBU.background = RQ.slice(idx, idx + fb_Bpp);
                idx += fb_Bpp;
            }
            if (FBU.subencoding & 0x04) { // Foreground
                FBU.foreground = RQ.slice(idx, idx + fb_Bpp);
                idx += fb_Bpp;
            }

            tile = canvas.getTile(x, y, w, h, FBU.background);
            if (FBU.subencoding & 0x08) { // AnySubrects
                subrects = RQ[idx];
                idx += 1;
                for (s = 0; s < subrects; s += 1) {
                    if (FBU.subencoding & 0x10) { // SubrectsColoured
                        color = RQ.slice(idx, idx + fb_Bpp);
                        idx += fb_Bpp;
                    } else {
                        color = FBU.foreground;
                    }
                    xy = RQ[idx];
                    idx += 1;
                    sx = (xy >> 4);
                    sy = (xy & 0x0f);

                    wh = RQ[idx];
                    idx += 1;
                    sw = (wh >> 4)   + 1;
                    sh = (wh & 0x0f) + 1;

                    canvas.setSubTile(tile, sx, sy, sw, sh, color);
                }
            }
            canvas.putTile(tile);
        }
        RQ.shiftBytes(FBU.bytes);
        FBU.lastsubencoding = FBU.subencoding;
        FBU.bytes = 0;
        FBU.tiles -= 1;
    }

    if (FBU.tiles === 0) {
        FBU.rects -= 1;
    }

    //Util.Debug("<< display_hextile");
    return true;
};


encHandlers.TIGHT_PNG = function display_tight_png() {
    //Util.Debug(">> display_tight_png");
    var ctl, cmode, clength, getCLength, color, img;
    //Util.Debug("   FBU.rects: " + FBU.rects);
    //Util.Debug("   RQ.length: " + RQ.length);
    //Util.Debug("   RQ.slice(0,20): " + RQ.slice(0,20));


    FBU.bytes = 1; // compression-control byte
    if (RQ.length < FBU.bytes) {
        Util.Debug("   waiting for TIGHT compression-control byte");
        return false;
    }

    // Get 'compact length' header and data size
    getCLength = function (arr, offset) {
        var header = 1, data = 0;
        data += arr[offset + 0] & 0x7f;
        if (arr[offset + 0] & 0x80) {
            header += 1;
            data += (arr[offset + 1] & 0x7f) << 7;
            if (arr[offset + 1] & 0x80) {
                header += 1;
                data += arr[offset + 2] << 14;
            }
        }
        return [header, data];
    };

    ctl = RQ[0];
    switch (ctl >> 4) {
        case 0x08: cmode = "fill"; break;
        case 0x09: cmode = "jpeg"; break;
        case 0x0A: cmode = "png";  break;
        default:   throw("Illegal basic compression received, ctl: " + ctl);
    }
    switch (cmode) {
        // fill uses fb_depth because TPIXELs drop the padding byte
        case "fill": FBU.bytes += fb_depth; break; // TPIXEL
        case "jpeg": FBU.bytes += 3;            break; // max clength
        case "png":  FBU.bytes += 3;            break; // max clength
    }

    if (RQ.length < FBU.bytes) {
        Util.Debug("   waiting for TIGHT " + cmode + " bytes");
        return false;
    }

    //Util.Debug("   RQ.slice(0,20): " + RQ.slice(0,20) + " (" + RQ.length + ")");
    //Util.Debug("   cmode: " + cmode);

    // Determine FBU.bytes
    switch (cmode) {
    case "fill":
        RQ.shift8(); // shift off ctl
        color = RQ.shiftBytes(fb_depth);
        canvas.fillRect(FBU.x, FBU.y, FBU.width, FBU.height, color);
        break;
    case "jpeg":
    case "png":
        clength = getCLength(RQ, 1);
        FBU.bytes = 1 + clength[0] + clength[1]; // ctl + clength size + jpeg-data
        if (RQ.length < FBU.bytes) {
            Util.Debug("   waiting for TIGHT " + cmode + " bytes");
            return false;
        }

        // We have everything, render it
        //Util.Debug("   png, RQ.length: " + RQ.length + ", clength[0]: " + clength[0] + ", clength[1]: " + clength[1]);
        RQ.shiftBytes(1 + clength[0]); // shift off ctl + compact length
        img = new Image();
        img.onload = scan_tight_imgs;
        FBU.imgs.push([img, FBU.x, FBU.y]);
        img.src = "data:image/" + cmode +
            extract_data_uri(RQ.shiftBytes(clength[1]));
        img = null;
        break;
    }
    FBU.bytes = 0;
    FBU.rects -= 1;
    //Util.Debug("   ending RQ.length: " + RQ.length);
    //Util.Debug("   ending RQ.slice(0,20): " + RQ.slice(0,20));
    //Util.Debug("<< display_tight_png");
    return true;
};

extract_data_uri = function(arr) {
    //var i, stra = [];
    //for (i=0; i< arr.length; i += 1) {
    //    stra.push(String.fromCharCode(arr[i]));
    //}
    //return "," + escape(stra.join(''));
    return ";base64," + Base64.encode(arr);
};

<<<<<<< HEAD
scan_tight_imgs : function () {
    var img, imgs;
    if (RFB.stateinvalid)
        return;
    if (RFB.state === 'normal') {
        imgs = RFB.FBU.imgs;
        while ((imgs.length > 0) && (imgs[0][0].complete)) {
            img = imgs.shift();
            Canvas.ctx.drawImage(img[0], img[1], img[2]);
        }
        setTimeout(RFB.scan_tight_imgs, RFB.scan_imgs_rate);
    }
},

set_desktopsize : function () {
    Util.Debug(">> set_desktopsize");
    RFB.fb_width = RFB.FBU.width;
    RFB.fb_height = RFB.FBU.height;
    Canvas.clear();
    Canvas.resize(RFB.fb_width, RFB.fb_height);
    RFB.timing.fbu_rt_start = (new Date()).getTime();
    // Send a new non-incremental request
    RFB.send_array(RFB.fbUpdateRequest(0));

    RFB.FBU.bytes = 0;
    RFB.FBU.rects -= 1;

    Util.Debug("<< set_desktopsize");
    return true;
},

set_cursor: function () {
    var x, y, w, h, pixelslength, masklength;
    //Util.Debug(">> set_cursor");
    x = RFB.FBU.x;  // hotspot-x
    y = RFB.FBU.y;  // hotspot-y
    w = RFB.FBU.width;
    h = RFB.FBU.height;

    pixelslength = w * h * RFB.fb_Bpp;
    masklength = Math.floor((w + 7) / 8) * h;

    if (RFB.RQ.length < (pixelslength + masklength)) {
        //Util.Debug("waiting for cursor encoding bytes");
        RFB.FBU.bytes = pixelslength + masklength;
        return false;
    }

    //Util.Debug("   set_cursor, x: " + x + ", y: " + y + ", w: " + w + ", h: " + h);

    Canvas.changeCursor(RFB.RQ.shiftBytes(pixelslength),
                        RFB.RQ.shiftBytes(masklength),
                        x, y, w, h);

    RFB.FBU.bytes = 0;
    RFB.FBU.rects -= 1;

    //Util.Debug("<< set_cursor");
    return true;
},

set_jpeg_quality : function () {
    Util.Debug(">> set_jpeg_quality");
},
set_compress_level: function () {
    Util.Debug(">> set_compress_level");
},

/*
 * Client message routines
 */

pixelFormat: function () {
    //Util.Debug(">> pixelFormat");
    var arr;
    arr = [0];     // msg-type
    arr.push8(0);  // padding
    arr.push8(0);  // padding
    arr.push8(0);  // padding

    arr.push8(RFB.fb_Bpp * 8); // bits-per-pixel
    arr.push8(RFB.fb_depth * 8); // depth
    arr.push8(0);  // little-endian
    arr.push8(RFB.true_color);  // true-color

    arr.push16(255);  // red-max
    arr.push16(255);  // green-max
    arr.push16(255);  // blue-max
    arr.push8(0);     // red-shift
    arr.push8(8);     // green-shift
    arr.push8(16);    // blue-shift

    arr.push8(0);     // padding
    arr.push8(0);     // padding
    arr.push8(0);     // padding
    //Util.Debug("<< pixelFormat");
    return arr;
},

fixColourMapEntries: function () {
},

clientEncodings: function () {
    //Util.Debug(">> clientEncodings");
    var arr, i, encList = [];

    for (i=0; i<RFB.encodings.length; i += 1) {
        if ((RFB.encodings[i][0] === "Cursor") &&
            (! RFB.local_cursor)) {
            Util.Debug("Skipping Cursor pseudo-encoding");
        } else {
            //Util.Debug("Adding encoding: " + RFB.encodings[i][0]);
            encList.push(RFB.encodings[i][1]);
        }
    }

    arr = [2];     // msg-type
    arr.push8(0);  // padding

    arr.push16(encList.length); // encoding count
    for (i=0; i < encList.length; i += 1) {
        arr.push32(encList[i]);
    }
    //Util.Debug("<< clientEncodings: " + arr);
    return arr;
},

fbUpdateRequest: function (incremental, x, y, xw, yw) {
    //Util.Debug(">> fbUpdateRequest");
    if (!x) { x = 0; }
    if (!y) { y = 0; }
    if (!xw) { xw = RFB.fb_width; }
    if (!yw) { yw = RFB.fb_height; }
    var arr;
    arr = [3];  // msg-type
    arr.push8(incremental);
    arr.push16(x);
    arr.push16(y);
    arr.push16(xw);
    arr.push16(yw);
    //Util.Debug("<< fbUpdateRequest");
    return arr;
},

keyEvent: function (keysym, down) {
    //Util.Debug(">> keyEvent, keysym: " + keysym + ", down: " + down);
    var arr;
    arr = [4];  // msg-type
    arr.push8(down);
    arr.push16(0);
    arr.push32(keysym);
    //Util.Debug("<< keyEvent");
    return arr;
},

pointerEvent: function (x, y) {
    //Util.Debug(">> pointerEvent, x,y: " + x + "," + y +
    //           " , mask: " + RFB.mouse_buttonMask);
    var arr;
    arr = [5];  // msg-type
    arr.push8(RFB.mouse_buttonMask);
    arr.push16(x);
    arr.push16(y);
    //Util.Debug("<< pointerEvent");
    return arr;
},

clientCutText: function (text) {
    //Util.Debug(">> clientCutText");
    var arr;
    arr = [6];     // msg-type
    arr.push8(0);  // padding
    arr.push8(0);  // padding
    arr.push8(0);  // padding
    arr.push32(text.length);
    arr.pushStr(text);
    //Util.Debug("<< clientCutText:" + arr);
    return arr;
},


/*
 * Utility routines
 */

encode_message: function(arr) {
    if (RFB.b64encode) {
        /* base64 encode */
        RFB.SQ = RFB.SQ + Base64.encode(arr);
    } else {
        /* UTF-8 encode. 0 -> 256 to avoid WebSockets framing */
        RFB.SQ = RFB.SQ + arr.map(function (num) {
                if (num === 0) {
                    return String.fromCharCode(256);
                } else {
                    return String.fromCharCode(num);
                }
            } ).join('');
    }
},

decode_message: function(data) {
    var i, length, RQ = RFB.RQ;
    //Util.Debug(">> decode_message: " + data);
    if (RFB.b64encode) {
        /* base64 decode */
        RFB.RQ = RFB.RQ.concat(Base64.decode(data, 0));
    } else {
        /* UTF-8 decode. 256 -> 0 to WebSockets framing */
        length = data.length;
        for (i=0; i < length; i += 1) {
            RQ.push(data.charCodeAt(i) % 256);
        }
    }
    //Util.Debug(">> decode_message, RQ: " + RFB.RQ);
},

recv_message: function(e) {
    //Util.Debug(">> recv_message");

    try {
        RFB.decode_message(e.data);
        if (RFB.RQ.length > 0) {
            RFB.handle_message();
        } else {
            Util.Debug("Ignoring empty message");
        }
    } catch (exc) {
        if (typeof exc.stack !== 'undefined') {
            Util.Warn("recv_message, caught exception: " + exc.stack);
        } else if (typeof exc.description !== 'undefined') {
            Util.Warn("recv_message, caught exception: " + exc.description);
        } else {
            Util.Warn("recv_message, caught exception:" + exc);
        }
        if (typeof exc.name !== 'undefined') {
            RFB.updateState('failed', exc.name + ": " + exc.message);
        } else {
            RFB.updateState('failed', exc);
        }
    }
    //Util.Debug("<< recv_message");
},

handle_message: function () {
    //Util.Debug("RQ.slice(0,20): " + RFB.RQ.slice(0,20) + " (" + RFB.RQ.length + ")");
    switch (RFB.state) {
    case 'disconnected':
        Util.Error("Got data while disconnected");
        break;
    case 'failed':
        Util.Warn("Giving up!");
        RFB.disconnect();
        break;
    case 'normal':
        if ((RFB.state === 'normal') && (RFB.RQ.length > 0)) {
            if (RFB.normal_msg()) {
                // true means we can continue processing
                Util.Debug("More data to process");
                // Give other events a chance to run
                setTimeout(RFB.handle_message, 10);
            }
        }
        break;
    default:
        RFB.init_msg();
        break;
    }
},

send_string: function (str) {
    //Util.Debug(">> send_string: " + str);
    RFB.send_array(str.split('').map(
        function (chr) { return chr.charCodeAt(0); } ) );
},

send_array: function (arr) {
    //Util.Debug(">> send_array: " + arr);
    RFB.encode_message(arr);
    if (RFB.ws.bufferedAmount === 0) {
        //Util.Debug("arr: " + arr);
        //Util.Debug("RFB.SQ: " + RFB.SQ);
        RFB.ws.send(RFB.SQ);
        RFB.SQ = "";
    } else {
        Util.Debug("Delaying send");
    }
},

DES: function (password, challenge) {
    var i, passwd, response;
    passwd = [];
    response = challenge.slice();
    for (i=0; i < password.length; i += 1) {
        passwd.push(password.charCodeAt(i));
    }

    DES.setKeys(passwd);
    DES.encrypt(response, 0, response, 0);
    DES.encrypt(response, 8, response, 8);
    return response;
},

flushClient: function () {
    if (RFB.mouse_arr.length > 0) {
        //RFB.send_array(RFB.mouse_arr.concat(RFB.fbUpdateRequest(1)));
        RFB.send_array(RFB.mouse_arr);
        setTimeout(function() {
                RFB.send_array(RFB.fbUpdateRequest(1));
            }, 50);

        RFB.mouse_arr = [];
        return true;
    } else {
        return false;
    }
},

checkEvents: function () {
    var now;
    if (RFB.stateinvalid)
        return;
    if (RFB.state === 'normal') {
        if (! RFB.flushClient()) {
            now = new Date().getTime();
            if (now > RFB.last_req + RFB.req_rate) {
                RFB.last_req = now;
                RFB.send_array(RFB.fbUpdateRequest(1));
            }
=======
scan_tight_imgs = function() {
    var img, imgs, ctx;
    ctx = canvas.getContext();
    if (rfb_state === 'normal') {
        imgs = FBU.imgs;
        while ((imgs.length > 0) && (imgs[0][0].complete)) {
            img = imgs.shift();
            ctx.drawImage(img[0], img[1], img[2]);
>>>>>>> 8db09746
        }
        setTimeout(scan_tight_imgs, scan_imgs_rate);
    }
};

encHandlers.DesktopSize = function set_desktopsize() {
    Util.Debug(">> set_desktopsize");
    fb_width = FBU.width;
    fb_height = FBU.height;
    canvas.clear();
    canvas.resize(fb_width, fb_height);
    timing.fbu_rt_start = (new Date()).getTime();
    // Send a new non-incremental request
    send_array(fbUpdateRequest(0));

    FBU.bytes = 0;
    FBU.rects -= 1;

<<<<<<< HEAD
externalUpdateState: function(state, oldstate, msg) {
    Util.Debug(">> externalUpdateState stub");
    // Stub
},
=======
    Util.Debug("<< set_desktopsize");
    return true;
};
>>>>>>> 8db09746

encHandlers.Cursor = function set_cursor() {
    var x, y, w, h, pixelslength, masklength;
    //Util.Debug(">> set_cursor");
    x = FBU.x;  // hotspot-x
    y = FBU.y;  // hotspot-y
    w = FBU.width;
    h = FBU.height;

    pixelslength = w * h * fb_Bpp;
    masklength = Math.floor((w + 7) / 8) * h;

    if (RQ.length < (pixelslength + masklength)) {
        //Util.Debug("waiting for cursor encoding bytes");
        FBU.bytes = pixelslength + masklength;
        return false;
    }

    //Util.Debug("   set_cursor, x: " + x + ", y: " + y + ", w: " + w + ", h: " + h);

    canvas.changeCursor(RQ.shiftBytes(pixelslength),
                            RQ.shiftBytes(masklength),
                            x, y, w, h);

    FBU.bytes = 0;
    FBU.rects -= 1;

    //Util.Debug("<< set_cursor");
    return true;
};

encHandlers.JPEG_quality_lo = function set_jpeg_quality() {
    Util.Error("Server sent jpeg_quality pseudo-encoding");
};

<<<<<<< HEAD
        if (Canvas.ctx) {
            Canvas.stop();
            Canvas.clear();
        }
=======
encHandlers.compress_lo = function set_compress_level() {
    Util.Error("Server sent compress level pseudo-encoding");
};
>>>>>>> 8db09746

/*
 * Client message routines
 */

pixelFormat = function() {
    //Util.Debug(">> pixelFormat");
    var arr;
    arr = [0];     // msg-type
    arr.push8(0);  // padding
    arr.push8(0);  // padding
    arr.push8(0);  // padding

    arr.push8(fb_Bpp * 8); // bits-per-pixel
    arr.push8(fb_depth * 8); // depth
    arr.push8(0);  // little-endian
    arr.push8(conf.true_color ? 1 : 0);  // true-color

    arr.push16(255);  // red-max
    arr.push16(255);  // green-max
    arr.push16(255);  // blue-max
    arr.push8(0);     // red-shift
    arr.push8(8);     // green-shift
    arr.push8(16);    // blue-shift

    arr.push8(0);     // padding
    arr.push8(0);     // padding
    arr.push8(0);     // padding
    //Util.Debug("<< pixelFormat");
    return arr;
};

clientEncodings = function() {
    //Util.Debug(">> clientEncodings");
    var arr, i, encList = [];

    for (i=0; i<encodings.length; i += 1) {
        if ((encodings[i][0] === "Cursor") &&
            (! conf.local_cursor)) {
            Util.Debug("Skipping Cursor pseudo-encoding");
        } else {
            //Util.Debug("Adding encoding: " + encodings[i][0]);
            encList.push(encodings[i][1]);
        }
    }

    arr = [2];     // msg-type
    arr.push8(0);  // padding

    arr.push16(encList.length); // encoding count
    for (i=0; i < encList.length; i += 1) {
        arr.push32(encList[i]);
    }
    //Util.Debug("<< clientEncodings: " + arr);
    return arr;
};

fbUpdateRequest = function(incremental, x, y, xw, yw) {
    //Util.Debug(">> fbUpdateRequest");
    if (!x) { x = 0; }
    if (!y) { y = 0; }
    if (!xw) { xw = fb_width; }
    if (!yw) { yw = fb_height; }
    var arr;
    arr = [3];  // msg-type
    arr.push8(incremental);
    arr.push16(x);
    arr.push16(y);
    arr.push16(xw);
    arr.push16(yw);
    //Util.Debug("<< fbUpdateRequest");
    return arr;
};

keyEvent = function(keysym, down) {
    //Util.Debug(">> keyEvent, keysym: " + keysym + ", down: " + down);
    var arr;
    arr = [4];  // msg-type
    arr.push8(down);
    arr.push16(0);
    arr.push32(keysym);
    //Util.Debug("<< keyEvent");
    return arr;
};

pointerEvent = function(x, y) {
    //Util.Debug(">> pointerEvent, x,y: " + x + "," + y +
    //           " , mask: " + mouse_buttonMask);
    var arr;
    arr = [5];  // msg-type
    arr.push8(mouse_buttonMask);
    arr.push16(x);
    arr.push16(y);
    //Util.Debug("<< pointerEvent");
    return arr;
};

clientCutText = function(text) {
    //Util.Debug(">> clientCutText");
    var arr;
    arr = [6];     // msg-type
    arr.push8(0);  // padding
    arr.push8(0);  // padding
    arr.push8(0);  // padding
    arr.push32(text.length);
    arr.pushStr(text);
    //Util.Debug("<< clientCutText:" + arr);
    return arr;
};

<<<<<<< HEAD
        if ((RFB.ws) && (RFB.ws.readyState === WebSocket.OPEN)) {
            RFB.ws.close();
        }
        // Make sure we transition to disconnected
        setTimeout(function() {
            // here we do not invalidate the timer, or we can be stuck in 'normal' mode
            RFB.updateState('disconnected');
        }, 50);
        
        break;
=======

>>>>>>> 8db09746

//
// Public API interface functions
//

that.init = function () {

    init_vars();

<<<<<<< HEAD
    if ((oldstate === 'failed') && (state === 'disconnected')) {
        // Leave the failed message
        RFB.externalUpdateState(state, oldstate);
    } else {
        RFB.externalUpdateState(state, oldstate, statusMsg);
    }
},

update_timings: function() {
    var now, timing = RFB.timing, offset;
    if (RFB.stateinvalid)
        return;
    now = (new Date()).getTime();
    timing.history.push([now,
            timing.h_fbus,
            timing.h_rects,
            timing.h_bytes,
            timing.h_pixels]);
    timing.h_fbus = 0;
    timing.h_rects = 0;
    timing.h_bytes = 0;
    timing.h_pixels = 0;
    if ((RFB.state !== 'disconnected') && (RFB.state !== 'failed')) {
        // Try for every second
        offset = (now - timing.history_start) % 1000;
        if (offset < 500) {
            setTimeout(RFB.update_timings, 1000 - offset);
=======
    /* Check web-socket-js if no builtin WebSocket support */
    if (VNC_native_ws) {
        Util.Info("Using native WebSockets");
        updateState('loaded', 'noVNC ready (using native WebSockets)');
    } else {
        Util.Warn("Using web-socket-js flash bridge");
        if ((! Util.Flash) ||
            (Util.Flash.version < 9)) {
            updateState('fatal', "WebSockets or Adobe Flash is required");
        } else if (document.location.href.substr(0, 7) === "file://") {
            updateState('fatal',
                    "'file://' URL is incompatible with Adobe Flash");
>>>>>>> 8db09746
        } else {
            updateState('loaded', 'noVNC ready (using Flash WebSockets emulation)');
        }
    }
};

that.connect = function(host, port, password) {
    //Util.Debug(">> connect");

    // Make sure we have done init checks
    if ((rfb_state !== 'loaded') && (rfb_state !== 'fatal')) {
        that.init();
    }

<<<<<<< HEAD
init_ws: function () {
    //Util.Debug(">> init_ws");
    var uri = "", vars = [];
    if (RFB.encrypt) {
        uri = "wss://";
    } else {
        uri = "ws://";
    }
    
    uri += RFB.host + ":" + RFB.port + "/";
    if (RFB.b64encode) {
        vars.push("b64encode");
    }
    if (vars.length > 0) {
        uri += "?" + vars.join("&");
=======
    rfb_host       = host;
    rfb_port       = port;
    rfb_password   = (password !== undefined)   ? password : "";

    if ((!rfb_host) || (!rfb_port)) {
        updateState('failed', "Must set host and port");
        return;
>>>>>>> 8db09746
    }

    updateState('connect');
    //Util.Debug("<< connect");

<<<<<<< HEAD
    setTimeout(function () {
        if (RFB.stateinvalid)
            return;
        if (RFB.ws.readyState === WebSocket.CONNECTING) {
            RFB.updateState('failed', "Connect timeout");
        }
    }, RFB.connectTimeout);
=======
};
>>>>>>> 8db09746

that.disconnect = function() {
    //Util.Debug(">> disconnect");
    updateState('disconnected', 'Disconnected');
    //Util.Debug("<< disconnect");
};

<<<<<<< HEAD
init_vars: function () {
    /* Reset state */
    RFB.cuttext          = 'none';
    RFB.ct_length        = 0;
    RFB.RQ               = [];
    RFB.SQ               = "";
    RFB.FBU.rects        = 0;
    RFB.FBU.subrects     = 0;  // RRE and HEXTILE
    RFB.FBU.lines        = 0;  // RAW
    RFB.FBU.tiles        = 0;  // HEXTILE
    RFB.FBU.imgs         = []; // TIGHT_PNG image queue
    RFB.mouse_buttonmask = 0;
    RFB.mouse_arr        = [];

    RFB.timing.history_start = 0;
    RFB.timing.history = [];
    RFB.timing.h_fbus = 0;
    RFB.timing.h_rects = 0;
    RFB.timing.h_bytes = 0;
    RFB.timing.h_pixels = 0;
    RFB.stateinvalid = false;
},

invalidateAllTimers: function(){
    RFB.stateinvalid = true;
    if (RFB.sendID)
        clearInterval(RFB.sendID);
}
=======
that.sendPassword = function(passwd) {
    rfb_password = passwd;
    rfb_state = "Authentication";
    setTimeout(init_msg, 1);
};

that.sendCtrlAltDel = function() {
    if (rfb_state !== "normal") { return false; }
    Util.Info("Sending Ctrl-Alt-Del");
    var arr = [];
    arr = arr.concat(keyEvent(0xFFE3, 1)); // Control
    arr = arr.concat(keyEvent(0xFFE9, 1)); // Alt
    arr = arr.concat(keyEvent(0xFFFF, 1)); // Delete
    arr = arr.concat(keyEvent(0xFFFF, 0)); // Delete
    arr = arr.concat(keyEvent(0xFFE9, 0)); // Alt
    arr = arr.concat(keyEvent(0xFFE3, 0)); // Control
    arr = arr.concat(fbUpdateRequest(1));
    send_array(arr);
};

that.clipboardPasteFrom = function(text) {
    if (rfb_state !== "normal") { return; }
    //Util.Debug(">> clipboardPasteFrom: " + text.substr(0,40) + "...");
    send_array(clientCutText(text));
    //Util.Debug("<< clipboardPasteFrom");
};

that.testMode = function(override_send_array) {
    // Overridable internal functions for testing
    test_mode = true;
    send_array = override_send_array;
    that.recv_message = recv_message;  // Expose it

    checkEvents = function () { /* Stub Out */ };
    that.connect = function(host, port, password) {
            rfb_host = host;
            rfb_port = port;
            rfb_password = password;
            updateState('ProtocolVersion', "Starting VNC handshake");
        };
};


return constructor();  // Return the public API interface
>>>>>>> 8db09746

}  // End of RFB()<|MERGE_RESOLUTION|>--- conflicted
+++ resolved
@@ -6,91 +6,6 @@
  * See README.md for usage and integration instructions.
  */
 
-<<<<<<< HEAD
-//"use strict";
-/*jslint white: false, nomen: false, browser: true, bitwise: false */
-/*global window, WebSocket, Util, Canvas, VNC_native_ws, Base64, DES */
-
-// Globals defined here
-//var RFB;
-
-/*
- * RFB namespace
- */
-
-RFB = {
-
-/* 
- * External interface variables and methods
- */
-host           : '',
-port           : 5900,
-password       : '',
-
-encrypt        : true,
-true_color     : false,
-b64encode      : true,  // false means UTF-8 on the wire
-local_cursor   : true,
-connectTimeout : 2000,  // time to wait for connection
-stateinvalid   : false,
-
-// In preference order
-encodings      : [
-    ['COPYRECT',         0x01, 'display_copy_rect'],
-    ['TIGHT_PNG',        -260, 'display_tight_png'],
-    ['HEXTILE',          0x05, 'display_hextile'],
-    ['RRE',              0x02, 'display_rre'],
-    ['RAW',              0x00, 'display_raw'],
-    ['DesktopSize',      -223, 'set_desktopsize'],
-    ['Cursor',           -239, 'set_cursor'],
-
-    // Psuedo-encoding settings
-    ['JPEG_quality_lo',   -32, 'set_jpeg_quality'],
-//    ['JPEG_quality_hi',   -23, 'set_jpeg_quality'],
-    ['compress_lo',      -255, 'set_compress_level']
-//    ['compress_hi',      -247, 'set_compress_level']
-    ],
-
-
-setUpdateState: function(externalUpdateState) {
-    RFB.externalUpdateState = externalUpdateState;
-},
-
-setClipboardReceive: function(clipReceive) {
-    RFB.clipboardCopyTo = clipReceive;
-},
-
-setCanvasID: function(canvasID) {
-    RFB.canvasID = canvasID;
-},
-
-setEncrypt: function(encrypt) {
-    if ((!encrypt) || (encrypt in {'0':1, 'no':1, 'false':1})) {
-        RFB.encrypt = false;
-    } else {
-        RFB.encrypt = true;
-    }
-},
-
-setBase64: function(b64) {
-    if ((!b64) || (b64 in {'0':1, 'no':1, 'false':1})) {
-        RFB.b64encode = false;
-    } else {
-        RFB.b64encode = true;
-    }
-    Util.Debug("Set b64encode to: " + RFB.b64encode);
-},
-
-setTrueColor: function(trueColor) {
-    if ((!trueColor) || (trueColor in {'0':1, 'no':1, 'false':1})) {
-        RFB.true_color = false;
-    } else {
-        RFB.true_color = true;
-    }
-},
-
-setCursor: function(cursor) {
-=======
 "use strict";
 /*jslint white: false, browser: true, bitwise: false */
 /*global window, WebSocket, Util, Canvas, VNC_native_ws, Base64, DES */
@@ -242,7 +157,6 @@
 
 // Override/add some specific getters/setters
 that.set_local_cursor = function(cursor) {
->>>>>>> 8db09746
     if ((!cursor) || (cursor in {'0':1, 'no':1, 'false':1})) {
         conf.local_cursor = false;
     } else {
@@ -410,16 +324,6 @@
         func = Util.Warn;
     }
 
-<<<<<<< HEAD
-/* RFB/VNC initialisation */
-init_msg: function () {
-    //Util.Debug(">> init_msg [RFB.state '" + RFB.state + "']");
-    if (RFB.stateinvalid)
-        return;
-    var RQ = RFB.RQ, strlen, reason, reason_len, sversion, cversion,
-        i, types, num_types, challenge, response, bpp, depth,
-        big_endian, true_color, name_length;
-=======
     cmsg = typeof(statusMsg) !== 'undefined' ? (" Msg: " + statusMsg) : "";
     func("New state '" + state + "', was '" + oldstate + "'." + cmsg);
 
@@ -429,7 +333,6 @@
     } else {
         rfb_state = state;
     }
->>>>>>> 8db09746
 
     switch (state) {
     case 'loaded':
@@ -1472,337 +1375,6 @@
     return ";base64," + Base64.encode(arr);
 };
 
-<<<<<<< HEAD
-scan_tight_imgs : function () {
-    var img, imgs;
-    if (RFB.stateinvalid)
-        return;
-    if (RFB.state === 'normal') {
-        imgs = RFB.FBU.imgs;
-        while ((imgs.length > 0) && (imgs[0][0].complete)) {
-            img = imgs.shift();
-            Canvas.ctx.drawImage(img[0], img[1], img[2]);
-        }
-        setTimeout(RFB.scan_tight_imgs, RFB.scan_imgs_rate);
-    }
-},
-
-set_desktopsize : function () {
-    Util.Debug(">> set_desktopsize");
-    RFB.fb_width = RFB.FBU.width;
-    RFB.fb_height = RFB.FBU.height;
-    Canvas.clear();
-    Canvas.resize(RFB.fb_width, RFB.fb_height);
-    RFB.timing.fbu_rt_start = (new Date()).getTime();
-    // Send a new non-incremental request
-    RFB.send_array(RFB.fbUpdateRequest(0));
-
-    RFB.FBU.bytes = 0;
-    RFB.FBU.rects -= 1;
-
-    Util.Debug("<< set_desktopsize");
-    return true;
-},
-
-set_cursor: function () {
-    var x, y, w, h, pixelslength, masklength;
-    //Util.Debug(">> set_cursor");
-    x = RFB.FBU.x;  // hotspot-x
-    y = RFB.FBU.y;  // hotspot-y
-    w = RFB.FBU.width;
-    h = RFB.FBU.height;
-
-    pixelslength = w * h * RFB.fb_Bpp;
-    masklength = Math.floor((w + 7) / 8) * h;
-
-    if (RFB.RQ.length < (pixelslength + masklength)) {
-        //Util.Debug("waiting for cursor encoding bytes");
-        RFB.FBU.bytes = pixelslength + masklength;
-        return false;
-    }
-
-    //Util.Debug("   set_cursor, x: " + x + ", y: " + y + ", w: " + w + ", h: " + h);
-
-    Canvas.changeCursor(RFB.RQ.shiftBytes(pixelslength),
-                        RFB.RQ.shiftBytes(masklength),
-                        x, y, w, h);
-
-    RFB.FBU.bytes = 0;
-    RFB.FBU.rects -= 1;
-
-    //Util.Debug("<< set_cursor");
-    return true;
-},
-
-set_jpeg_quality : function () {
-    Util.Debug(">> set_jpeg_quality");
-},
-set_compress_level: function () {
-    Util.Debug(">> set_compress_level");
-},
-
-/*
- * Client message routines
- */
-
-pixelFormat: function () {
-    //Util.Debug(">> pixelFormat");
-    var arr;
-    arr = [0];     // msg-type
-    arr.push8(0);  // padding
-    arr.push8(0);  // padding
-    arr.push8(0);  // padding
-
-    arr.push8(RFB.fb_Bpp * 8); // bits-per-pixel
-    arr.push8(RFB.fb_depth * 8); // depth
-    arr.push8(0);  // little-endian
-    arr.push8(RFB.true_color);  // true-color
-
-    arr.push16(255);  // red-max
-    arr.push16(255);  // green-max
-    arr.push16(255);  // blue-max
-    arr.push8(0);     // red-shift
-    arr.push8(8);     // green-shift
-    arr.push8(16);    // blue-shift
-
-    arr.push8(0);     // padding
-    arr.push8(0);     // padding
-    arr.push8(0);     // padding
-    //Util.Debug("<< pixelFormat");
-    return arr;
-},
-
-fixColourMapEntries: function () {
-},
-
-clientEncodings: function () {
-    //Util.Debug(">> clientEncodings");
-    var arr, i, encList = [];
-
-    for (i=0; i<RFB.encodings.length; i += 1) {
-        if ((RFB.encodings[i][0] === "Cursor") &&
-            (! RFB.local_cursor)) {
-            Util.Debug("Skipping Cursor pseudo-encoding");
-        } else {
-            //Util.Debug("Adding encoding: " + RFB.encodings[i][0]);
-            encList.push(RFB.encodings[i][1]);
-        }
-    }
-
-    arr = [2];     // msg-type
-    arr.push8(0);  // padding
-
-    arr.push16(encList.length); // encoding count
-    for (i=0; i < encList.length; i += 1) {
-        arr.push32(encList[i]);
-    }
-    //Util.Debug("<< clientEncodings: " + arr);
-    return arr;
-},
-
-fbUpdateRequest: function (incremental, x, y, xw, yw) {
-    //Util.Debug(">> fbUpdateRequest");
-    if (!x) { x = 0; }
-    if (!y) { y = 0; }
-    if (!xw) { xw = RFB.fb_width; }
-    if (!yw) { yw = RFB.fb_height; }
-    var arr;
-    arr = [3];  // msg-type
-    arr.push8(incremental);
-    arr.push16(x);
-    arr.push16(y);
-    arr.push16(xw);
-    arr.push16(yw);
-    //Util.Debug("<< fbUpdateRequest");
-    return arr;
-},
-
-keyEvent: function (keysym, down) {
-    //Util.Debug(">> keyEvent, keysym: " + keysym + ", down: " + down);
-    var arr;
-    arr = [4];  // msg-type
-    arr.push8(down);
-    arr.push16(0);
-    arr.push32(keysym);
-    //Util.Debug("<< keyEvent");
-    return arr;
-},
-
-pointerEvent: function (x, y) {
-    //Util.Debug(">> pointerEvent, x,y: " + x + "," + y +
-    //           " , mask: " + RFB.mouse_buttonMask);
-    var arr;
-    arr = [5];  // msg-type
-    arr.push8(RFB.mouse_buttonMask);
-    arr.push16(x);
-    arr.push16(y);
-    //Util.Debug("<< pointerEvent");
-    return arr;
-},
-
-clientCutText: function (text) {
-    //Util.Debug(">> clientCutText");
-    var arr;
-    arr = [6];     // msg-type
-    arr.push8(0);  // padding
-    arr.push8(0);  // padding
-    arr.push8(0);  // padding
-    arr.push32(text.length);
-    arr.pushStr(text);
-    //Util.Debug("<< clientCutText:" + arr);
-    return arr;
-},
-
-
-/*
- * Utility routines
- */
-
-encode_message: function(arr) {
-    if (RFB.b64encode) {
-        /* base64 encode */
-        RFB.SQ = RFB.SQ + Base64.encode(arr);
-    } else {
-        /* UTF-8 encode. 0 -> 256 to avoid WebSockets framing */
-        RFB.SQ = RFB.SQ + arr.map(function (num) {
-                if (num === 0) {
-                    return String.fromCharCode(256);
-                } else {
-                    return String.fromCharCode(num);
-                }
-            } ).join('');
-    }
-},
-
-decode_message: function(data) {
-    var i, length, RQ = RFB.RQ;
-    //Util.Debug(">> decode_message: " + data);
-    if (RFB.b64encode) {
-        /* base64 decode */
-        RFB.RQ = RFB.RQ.concat(Base64.decode(data, 0));
-    } else {
-        /* UTF-8 decode. 256 -> 0 to WebSockets framing */
-        length = data.length;
-        for (i=0; i < length; i += 1) {
-            RQ.push(data.charCodeAt(i) % 256);
-        }
-    }
-    //Util.Debug(">> decode_message, RQ: " + RFB.RQ);
-},
-
-recv_message: function(e) {
-    //Util.Debug(">> recv_message");
-
-    try {
-        RFB.decode_message(e.data);
-        if (RFB.RQ.length > 0) {
-            RFB.handle_message();
-        } else {
-            Util.Debug("Ignoring empty message");
-        }
-    } catch (exc) {
-        if (typeof exc.stack !== 'undefined') {
-            Util.Warn("recv_message, caught exception: " + exc.stack);
-        } else if (typeof exc.description !== 'undefined') {
-            Util.Warn("recv_message, caught exception: " + exc.description);
-        } else {
-            Util.Warn("recv_message, caught exception:" + exc);
-        }
-        if (typeof exc.name !== 'undefined') {
-            RFB.updateState('failed', exc.name + ": " + exc.message);
-        } else {
-            RFB.updateState('failed', exc);
-        }
-    }
-    //Util.Debug("<< recv_message");
-},
-
-handle_message: function () {
-    //Util.Debug("RQ.slice(0,20): " + RFB.RQ.slice(0,20) + " (" + RFB.RQ.length + ")");
-    switch (RFB.state) {
-    case 'disconnected':
-        Util.Error("Got data while disconnected");
-        break;
-    case 'failed':
-        Util.Warn("Giving up!");
-        RFB.disconnect();
-        break;
-    case 'normal':
-        if ((RFB.state === 'normal') && (RFB.RQ.length > 0)) {
-            if (RFB.normal_msg()) {
-                // true means we can continue processing
-                Util.Debug("More data to process");
-                // Give other events a chance to run
-                setTimeout(RFB.handle_message, 10);
-            }
-        }
-        break;
-    default:
-        RFB.init_msg();
-        break;
-    }
-},
-
-send_string: function (str) {
-    //Util.Debug(">> send_string: " + str);
-    RFB.send_array(str.split('').map(
-        function (chr) { return chr.charCodeAt(0); } ) );
-},
-
-send_array: function (arr) {
-    //Util.Debug(">> send_array: " + arr);
-    RFB.encode_message(arr);
-    if (RFB.ws.bufferedAmount === 0) {
-        //Util.Debug("arr: " + arr);
-        //Util.Debug("RFB.SQ: " + RFB.SQ);
-        RFB.ws.send(RFB.SQ);
-        RFB.SQ = "";
-    } else {
-        Util.Debug("Delaying send");
-    }
-},
-
-DES: function (password, challenge) {
-    var i, passwd, response;
-    passwd = [];
-    response = challenge.slice();
-    for (i=0; i < password.length; i += 1) {
-        passwd.push(password.charCodeAt(i));
-    }
-
-    DES.setKeys(passwd);
-    DES.encrypt(response, 0, response, 0);
-    DES.encrypt(response, 8, response, 8);
-    return response;
-},
-
-flushClient: function () {
-    if (RFB.mouse_arr.length > 0) {
-        //RFB.send_array(RFB.mouse_arr.concat(RFB.fbUpdateRequest(1)));
-        RFB.send_array(RFB.mouse_arr);
-        setTimeout(function() {
-                RFB.send_array(RFB.fbUpdateRequest(1));
-            }, 50);
-
-        RFB.mouse_arr = [];
-        return true;
-    } else {
-        return false;
-    }
-},
-
-checkEvents: function () {
-    var now;
-    if (RFB.stateinvalid)
-        return;
-    if (RFB.state === 'normal') {
-        if (! RFB.flushClient()) {
-            now = new Date().getTime();
-            if (now > RFB.last_req + RFB.req_rate) {
-                RFB.last_req = now;
-                RFB.send_array(RFB.fbUpdateRequest(1));
-            }
-=======
 scan_tight_imgs = function() {
     var img, imgs, ctx;
     ctx = canvas.getContext();
@@ -1811,7 +1383,6 @@
         while ((imgs.length > 0) && (imgs[0][0].complete)) {
             img = imgs.shift();
             ctx.drawImage(img[0], img[1], img[2]);
->>>>>>> 8db09746
         }
         setTimeout(scan_tight_imgs, scan_imgs_rate);
     }
@@ -1830,16 +1401,9 @@
     FBU.bytes = 0;
     FBU.rects -= 1;
 
-<<<<<<< HEAD
-externalUpdateState: function(state, oldstate, msg) {
-    Util.Debug(">> externalUpdateState stub");
-    // Stub
-},
-=======
     Util.Debug("<< set_desktopsize");
     return true;
 };
->>>>>>> 8db09746
 
 encHandlers.Cursor = function set_cursor() {
     var x, y, w, h, pixelslength, masklength;
@@ -1875,16 +1439,9 @@
     Util.Error("Server sent jpeg_quality pseudo-encoding");
 };
 
-<<<<<<< HEAD
-        if (Canvas.ctx) {
-            Canvas.stop();
-            Canvas.clear();
-        }
-=======
 encHandlers.compress_lo = function set_compress_level() {
     Util.Error("Server sent compress level pseudo-encoding");
 };
->>>>>>> 8db09746
 
 /*
  * Client message routines
@@ -1995,20 +1552,7 @@
     return arr;
 };
 
-<<<<<<< HEAD
-        if ((RFB.ws) && (RFB.ws.readyState === WebSocket.OPEN)) {
-            RFB.ws.close();
-        }
-        // Make sure we transition to disconnected
-        setTimeout(function() {
-            // here we do not invalidate the timer, or we can be stuck in 'normal' mode
-            RFB.updateState('disconnected');
-        }, 50);
-        
-        break;
-=======
-
->>>>>>> 8db09746
+
 
 //
 // Public API interface functions
@@ -2018,35 +1562,6 @@
 
     init_vars();
 
-<<<<<<< HEAD
-    if ((oldstate === 'failed') && (state === 'disconnected')) {
-        // Leave the failed message
-        RFB.externalUpdateState(state, oldstate);
-    } else {
-        RFB.externalUpdateState(state, oldstate, statusMsg);
-    }
-},
-
-update_timings: function() {
-    var now, timing = RFB.timing, offset;
-    if (RFB.stateinvalid)
-        return;
-    now = (new Date()).getTime();
-    timing.history.push([now,
-            timing.h_fbus,
-            timing.h_rects,
-            timing.h_bytes,
-            timing.h_pixels]);
-    timing.h_fbus = 0;
-    timing.h_rects = 0;
-    timing.h_bytes = 0;
-    timing.h_pixels = 0;
-    if ((RFB.state !== 'disconnected') && (RFB.state !== 'failed')) {
-        // Try for every second
-        offset = (now - timing.history_start) % 1000;
-        if (offset < 500) {
-            setTimeout(RFB.update_timings, 1000 - offset);
-=======
     /* Check web-socket-js if no builtin WebSocket support */
     if (VNC_native_ws) {
         Util.Info("Using native WebSockets");
@@ -2059,7 +1574,6 @@
         } else if (document.location.href.substr(0, 7) === "file://") {
             updateState('fatal',
                     "'file://' URL is incompatible with Adobe Flash");
->>>>>>> 8db09746
         } else {
             updateState('loaded', 'noVNC ready (using Flash WebSockets emulation)');
         }
@@ -2074,23 +1588,6 @@
         that.init();
     }
 
-<<<<<<< HEAD
-init_ws: function () {
-    //Util.Debug(">> init_ws");
-    var uri = "", vars = [];
-    if (RFB.encrypt) {
-        uri = "wss://";
-    } else {
-        uri = "ws://";
-    }
-    
-    uri += RFB.host + ":" + RFB.port + "/";
-    if (RFB.b64encode) {
-        vars.push("b64encode");
-    }
-    if (vars.length > 0) {
-        uri += "?" + vars.join("&");
-=======
     rfb_host       = host;
     rfb_port       = port;
     rfb_password   = (password !== undefined)   ? password : "";
@@ -2098,23 +1595,12 @@
     if ((!rfb_host) || (!rfb_port)) {
         updateState('failed', "Must set host and port");
         return;
->>>>>>> 8db09746
     }
 
     updateState('connect');
     //Util.Debug("<< connect");
 
-<<<<<<< HEAD
-    setTimeout(function () {
-        if (RFB.stateinvalid)
-            return;
-        if (RFB.ws.readyState === WebSocket.CONNECTING) {
-            RFB.updateState('failed', "Connect timeout");
-        }
-    }, RFB.connectTimeout);
-=======
-};
->>>>>>> 8db09746
+};
 
 that.disconnect = function() {
     //Util.Debug(">> disconnect");
@@ -2122,36 +1608,6 @@
     //Util.Debug("<< disconnect");
 };
 
-<<<<<<< HEAD
-init_vars: function () {
-    /* Reset state */
-    RFB.cuttext          = 'none';
-    RFB.ct_length        = 0;
-    RFB.RQ               = [];
-    RFB.SQ               = "";
-    RFB.FBU.rects        = 0;
-    RFB.FBU.subrects     = 0;  // RRE and HEXTILE
-    RFB.FBU.lines        = 0;  // RAW
-    RFB.FBU.tiles        = 0;  // HEXTILE
-    RFB.FBU.imgs         = []; // TIGHT_PNG image queue
-    RFB.mouse_buttonmask = 0;
-    RFB.mouse_arr        = [];
-
-    RFB.timing.history_start = 0;
-    RFB.timing.history = [];
-    RFB.timing.h_fbus = 0;
-    RFB.timing.h_rects = 0;
-    RFB.timing.h_bytes = 0;
-    RFB.timing.h_pixels = 0;
-    RFB.stateinvalid = false;
-},
-
-invalidateAllTimers: function(){
-    RFB.stateinvalid = true;
-    if (RFB.sendID)
-        clearInterval(RFB.sendID);
-}
-=======
 that.sendPassword = function(passwd) {
     rfb_password = passwd;
     rfb_state = "Authentication";
@@ -2196,6 +1652,5 @@
 
 
 return constructor();  // Return the public API interface
->>>>>>> 8db09746
 
 }  // End of RFB()
--- conflicted
+++ resolved
@@ -9,14 +9,7 @@
 
 '''
 
-<<<<<<< HEAD
-import sys, socket, ssl
-=======
-import sys, os, socket, ssl, time, traceback, re
-import time
-
-from base64 import b64encode, b64decode
->>>>>>> 3ec5d7c0
+import sys, socket, ssl, time
 from select import select
 from websocket import *
 
